// Copyright 2015-2018 Parity Technologies (UK) Ltd.
// This file is part of Parity.

// Parity is free software: you can redistribute it and/or modify
// it under the terms of the GNU General Public License as published by
// the Free Software Foundation, either version 3 of the License, or
// (at your option) any later version.

// Parity is distributed in the hope that it will be useful,
// but WITHOUT ANY WARRANTY; without even the implied warranty of
// MERCHANTABILITY or FITNESS FOR A PARTICULAR PURPOSE.  See the
// GNU General Public License for more details.

// You should have received a copy of the GNU General Public License
// along with Parity.  If not, see <http://www.gnu.org/licenses/>.

//! Engine deserialization.

use super::{Ethash, BasicAuthority, AuthorityRound, Tendermint, NullEngine, InstantSeal, Clique};

/// Engine deserialization.
#[derive(Debug, PartialEq, Deserialize)]
#[serde(rename_all = "camelCase")]
pub enum Engine {
	/// Null engine.
	Null(NullEngine),
	/// Instantly sealing engine.
	InstantSeal(Option<InstantSeal>),
	/// Ethash engine.
	#[serde(rename = "Ethash")]
	Ethash(Ethash),
	/// BasicAuthority engine.
	BasicAuthority(BasicAuthority),
	/// AuthorityRound engine.
	AuthorityRound(AuthorityRound),
	/// Tendermint engine.
<<<<<<< HEAD
	#[serde(rename="tendermint")]
	Tendermint(Tendermint),
	/// Clique engine.
	#[serde(rename="clique")]
	Clique(Clique)
=======
	Tendermint(Tendermint)
>>>>>>> d42d816e
}

#[cfg(test)]
mod tests {
	use serde_json;
	use spec::Engine;

	#[test]
	fn engine_deserialization() {
		let s = r#"{
			"clique": {
				"params": {
					"signers": []
				}
			}
		}"#;

		let deserialized: Engine = serde_json::from_str(s).unwrap();
		match deserialized {
			Engine::Clique(_) => {}, // unit test in its own file.
			_ => panic!(),
		}

		let s = r#"{
			"null": {
				"params": {
					"blockReward": "0x0d"
				}
			}
		}"#;

		let deserialized: Engine = serde_json::from_str(s).unwrap();
		match deserialized {
			Engine::Null(_) => {}, // unit test in its own file.
			_ => panic!(),
		}

		let s = r#"{
			"instantSeal": {"params": {}}
		}"#;

		let deserialized: Engine = serde_json::from_str(s).unwrap();
		match deserialized {
			Engine::InstantSeal(_) => {},	// instant seal is unit tested in its own file.
			_ => panic!(),
		};

		let s = r#"{
			"instantSeal": null
		}"#;

		let deserialized: Engine = serde_json::from_str(s).unwrap();
		match deserialized {
			Engine::InstantSeal(_) => {},	// instant seal is unit tested in its own file.
			_ => panic!(),
		};


		let s = r#"{
			"Ethash": {
				"params": {
					"minimumDifficulty": "0x020000",
					"difficultyBoundDivisor": "0x0800",
					"durationLimit": "0x0d",
					"registrar" : "0xc6d9d2cd449a754c494264e1809c50e34d64562b",
					"homesteadTransition" : "0x",
					"daoHardforkTransition": "0xffffffffffffffff",
					"daoHardforkBeneficiary": "0x0000000000000000000000000000000000000000",
					"daoHardforkAccounts": []
				}
			}
		}"#;

		let deserialized: Engine = serde_json::from_str(s).unwrap();
		match deserialized {
			Engine::Ethash(_) => {},	// ethash is unit tested in its own file.
			_ => panic!(),
		};

		let s = r#"{
			"basicAuthority": {
				"params": {
					"durationLimit": "0x0d",
					"validators" : {
						"list": ["0xc6d9d2cd449a754c494264e1809c50e34d64562b"]
					}
				}
			}
		}"#;
		let deserialized: Engine = serde_json::from_str(s).unwrap();
		match deserialized {
			Engine::BasicAuthority(_) => {}, // basicAuthority is unit tested in its own file.
			_ => panic!(),
		};

		let s = r#"{
			"authorityRound": {
				"params": {
					"stepDuration": "0x02",
					"validators": {
						"list" : ["0xc6d9d2cd449a754c494264e1809c50e34d64562b"]
					},
					"startStep" : 24,
					"validateStepTransition": 150
				}
			}
		}"#;
		let deserialized: Engine = serde_json::from_str(s).unwrap();
		match deserialized {
			Engine::AuthorityRound(_) => {}, // AuthorityRound is unit tested in its own file.
			_ => panic!(),
		};

		let s = r#"{
			"tendermint": {
				"params": {
					"validators": {
						"list": ["0xc6d9d2cd449a754c494264e1809c50e34d64562b"]
					}
				}
			}
		}"#;
		let deserialized: Engine = serde_json::from_str(s).unwrap();
		match deserialized {
			Engine::Tendermint(_) => {}, // Tendermint is unit tested in its own file.
			_ => panic!(),
		};
	}
}<|MERGE_RESOLUTION|>--- conflicted
+++ resolved
@@ -34,15 +34,9 @@
 	/// AuthorityRound engine.
 	AuthorityRound(AuthorityRound),
 	/// Tendermint engine.
-<<<<<<< HEAD
-	#[serde(rename="tendermint")]
 	Tendermint(Tendermint),
 	/// Clique engine.
-	#[serde(rename="clique")]
 	Clique(Clique)
-=======
-	Tendermint(Tendermint)
->>>>>>> d42d816e
 }
 
 #[cfg(test)]
