--- conflicted
+++ resolved
@@ -46,6 +46,7 @@
 use trace::Tracing;
 use triehash::ordered_trie_root;
 use unexpected::{Mismatch, OutOfBounds};
+use verification::PreverifiedBlock;
 use vm::{EnvInfo, LastHashes};
 
 use hash::keccak;
@@ -278,6 +279,21 @@
 		Ok(())
 	}
 
+	/// Populate self from a header.
+	fn populate_from(&mut self, header: &Header) {
+		self.block.header.set_difficulty(*header.difficulty());
+		self.block.header.set_gas_limit(*header.gas_limit());
+		self.block.header.set_timestamp(header.timestamp());
+		self.block.header.set_uncles_hash(*header.uncles_hash());
+		self.block.header.set_transactions_root(*header.transactions_root());
+		// TODO: that's horrible. set only for backwards compatibility
+		if header.extra_data().len() > self.engine.maximum_extra_data_size() {
+			warn!("Couldn't set extradata. Ignoring.");
+		} else {
+			self.block.header.set_extra_data(header.extra_data().clone());
+		}
+	}
+
 	/// Turn this into a `ClosedBlock`.
 	pub fn close(self) -> Result<ClosedBlock, Error> {
 		let unclosed_state = self.block.state.clone();
@@ -388,21 +404,15 @@
 	/// Provide a valid seal in order to turn this into a `SealedBlock`.
 	///
 	/// NOTE: This does not check the validity of `seal` with the engine.
-<<<<<<< HEAD
 	pub fn seal(self, engine: &EthEngine, seal: Vec<Bytes>) -> Result<SealedBlock, Error> {
-		let expected_seal_fields = engine.seal_fields(self.header());
-=======
-	pub fn seal(self, engine: &EthEngine, seal: Vec<Bytes>) -> Result<SealedBlock, BlockError> {
-		let expected_seal_fields = engine.seal_fields(&self.block.header);
+		let expected_seal_fields = engine.seal_fields(&self.header);
 		let mut s = self;
->>>>>>> 037fd1b3
 		if seal.len() != expected_seal_fields {
 			Err(BlockError::InvalidSealArity(Mismatch {
 				expected: expected_seal_fields,
 				found: seal.len()
 			}))?;
 		}
-		let mut s = self;
 
 		s.block.header.set_seal(seal);
 
@@ -492,16 +502,10 @@
 		// this is only important for executing contracts as the 'executive_author'.
 		engine.executive_author(&header),
 		(3141562.into(), 31415620.into()),
-		header.extra_data().clone(),
+		vec![],
 		is_epoch_begin,
 		ancestry,
 	)?;
-
-	b.block.header.set_difficulty(*header.difficulty());
-	b.block.header.set_gas_limit(*header.gas_limit());
-	b.block.header.set_timestamp(header.timestamp());
-	b.block.header.set_uncles_hash(*header.uncles_hash());
-	b.block.header.set_transactions_root(*header.transactions_root());
 
 	if let Some(ref s) = trace_state {
 		let env = b.env_info();
@@ -511,6 +515,7 @@
 				b.block.header.number(), root, env.author, author_balance);
 	}
 
+	b.populate_from(&header);
 	b.push_transactions(transactions)?;
 
 	for u in uncles {
@@ -518,6 +523,34 @@
 	}
 
 	b.close_and_lock()
+}
+
+/// Enact the block given by `block_bytes` using `engine` on the database `db` with given `parent` block header
+pub fn enact_verified(
+	block: PreverifiedBlock,
+	engine: &EthEngine,
+	tracing: bool,
+	db: StateDB,
+	parent: &Header,
+	last_hashes: Arc<LastHashes>,
+	factories: Factories,
+	is_epoch_begin: bool,
+	ancestry: &mut Iterator<Item=ExtendedHeader>,
+) -> Result<LockedBlock, Error> {
+
+	enact(
+		block.header,
+		block.transactions,
+		block.uncles,
+		engine,
+		tracing,
+		db,
+		parent,
+		last_hashes,
+		factories,
+		is_epoch_begin,
+		ancestry,
+	)
 }
 
 #[cfg(test)]
@@ -547,9 +580,9 @@
 		last_hashes: Arc<LastHashes>,
 		factories: Factories,
 	) -> Result<LockedBlock, Error> {
+
 		let block = Unverified::from_rlp(block_bytes)?;
 		let header = block.header;
-
 		let transactions: Result<Vec<_>, Error> = block
 			.transactions
 			.into_iter()
@@ -558,21 +591,25 @@
 			.collect();
 		let transactions = transactions?;
 
-		enact(
-			header,
-			transactions,
-			block.uncles,
+		{
+			if ::log::max_level() >= ::log::Level::Trace {
+				let s = State::from_existing(db.boxed_clone(), parent.state_root().clone(), engine.account_start_nonce(parent.number() + 1), factories.clone())?;
+				trace!(target: "enact", "num={}, root={}, author={}, author_balance={}\n",
+					header.number(), s.root(), header.author(), s.balance(&header.author())?);
+			}
+		}
+
+		let mut b = OpenBlock::new(
 			engine,
+			factories,
 			tracing,
 			db,
 			parent,
 			last_hashes,
-			factories,
+			Address::new(),
+			(3141562.into(), 31415620.into()),
+			vec![],
 			false,
-<<<<<<< HEAD
-			&mut Vec::new().into_iter(),
-		)
-=======
 			None,
 		)?;
 
@@ -584,7 +621,6 @@
 		}
 
 		b.close_and_lock()
->>>>>>> 037fd1b3
 	}
 
 	/// Enact the block given by `block_bytes` using `engine` on the database `db` with given `parent` block header. Seal the block aferwards
