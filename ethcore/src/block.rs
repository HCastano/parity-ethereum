// Copyright 2015-2018 Parity Technologies (UK) Ltd.
// This file is part of Parity.

// Parity is free software: you can redistribute it and/or modify
// it under the terms of the GNU General Public License as published by
// the Free Software Foundation, either version 3 of the License, or
// (at your option) any later version.

// Parity is distributed in the hope that it will be useful,
// but WITHOUT ANY WARRANTY; without even the implied warranty of
// MERCHANTABILITY or FITNESS FOR A PARTICULAR PURPOSE.  See the
// GNU General Public License for more details.

// You should have received a copy of the GNU General Public License
// along with Parity.  If not, see <http://www.gnu.org/licenses/>.

//! Base data structure of this module is `Block`.
//!
//! Blocks can be produced by a local node or they may be received from the network.
//!
//! To create a block locally, we start with an `OpenBlock`. This block is mutable
//! and can be appended to with transactions and uncles.
//!
//! When ready, `OpenBlock` can be closed and turned into a `ClosedBlock`. A `ClosedBlock` can
//! be reopend again by a miner under certain circumstances. On block close, state commit is
//! performed.
//!
//! `LockedBlock` is a version of a `ClosedBlock` that cannot be reopened. It can be sealed
//! using an engine.
//!
//! `ExecutedBlock` is an underlaying data structure used by all structs above to store block
//! related info.

use std::cmp;
use std::collections::HashSet;
use std::sync::Arc;

use bytes::Bytes;
use engines::EthEngine;
use error::{Error, BlockError};
use ethereum_types::{H256, U256, Address, Bloom};
use factory::Factories;
use hash::keccak;
use header::{Header, ExtendedHeader};
use receipt::{Receipt, TransactionOutcome};
use rlp::{Rlp, RlpStream, Encodable, Decodable, DecoderError, encode_list};
use state_db::StateDB;
use state::State;
use trace::Tracing;
use transaction::{UnverifiedTransaction, SignedTransaction, Error as TransactionError};
use triehash::ordered_trie_root;
use unexpected::{Mismatch, OutOfBounds};
use verification::PreverifiedBlock;
use vm::{EnvInfo, LastHashes};

/// A block, encoded as it is on the block chain.
#[derive(Default, Debug, Clone, PartialEq)]
pub struct Block {
	/// The header of this block.
	pub header: Header,
	/// The transactions in this block.
	pub transactions: Vec<UnverifiedTransaction>,
	/// The uncles of this block.
	pub uncles: Vec<Header>,
}

impl Block {
	/// Get the RLP-encoding of the block with the seal.
	pub fn rlp_bytes(&self) -> Bytes {
		let mut block_rlp = RlpStream::new_list(3);
		block_rlp.append(&self.header);
		block_rlp.append_list(&self.transactions);
		block_rlp.append_list(&self.uncles);
		block_rlp.out()
	}
}

impl Decodable for Block {
	fn decode(rlp: &Rlp) -> Result<Self, DecoderError> {
		if rlp.as_raw().len() != rlp.payload_info()?.total() {
			return Err(DecoderError::RlpIsTooBig);
		}
		if rlp.item_count()? != 3 {
			return Err(DecoderError::RlpIncorrectListLen);
		}
		Ok(Block {
			header: rlp.val_at(0)?,
			transactions: rlp.list_at(1)?,
			uncles: rlp.list_at(2)?,
		})
	}
}

/// An internal type for a block's common elements.
#[derive(Clone)]
pub struct ExecutedBlock {
	/// Executed block header.
	pub header: Header,
	/// Executed transactions.
	pub transactions: Vec<SignedTransaction>,
	/// Uncles.
	pub uncles: Vec<Header>,
	/// Transaction receipts.
	pub receipts: Vec<Receipt>,
	/// Hashes of already executed transactions.
	pub transactions_set: HashSet<H256>,
	/// Underlaying state.
	pub state: State<StateDB>,
	/// Transaction traces.
	pub traces: Tracing,
	/// Hashes of last 256 blocks.
	pub last_hashes: Arc<LastHashes>,
}

impl ExecutedBlock {
	/// Create a new block from the given `state`.
	fn new(state: State<StateDB>, last_hashes: Arc<LastHashes>, tracing: bool) -> ExecutedBlock {
		ExecutedBlock {
			header: Default::default(),
			transactions: Default::default(),
			uncles: Default::default(),
			receipts: Default::default(),
			transactions_set: Default::default(),
			state: state,
			traces: if tracing {
				Tracing::enabled()
			} else {
				Tracing::Disabled
			},
			last_hashes: last_hashes,
		}
	}

	/// Get the environment info concerning this block.
	pub fn env_info(&self) -> EnvInfo {
		// TODO: memoise.
		EnvInfo {
			number: self.header.number(),
			author: self.header.author().clone(),
			timestamp: self.header.timestamp(),
			difficulty: self.header.difficulty().clone(),
			last_hashes: self.last_hashes.clone(),
			gas_used: self.receipts.last().map_or(U256::zero(), |r| r.gas_used),
			gas_limit: self.header.gas_limit().clone(),
		}
	}

	/// Get mutable access to a state.
	pub fn state_mut(&mut self) -> &mut State<StateDB> {
		&mut self.state
	}

	/// Get mutable reference to traces.
	pub fn traces_mut(&mut self) -> &mut Tracing {
		&mut self.traces
	}
}

/// Trait for a object that is a `ExecutedBlock`.
pub trait IsBlock {
	/// Get the `ExecutedBlock` associated with this object.
	fn block(&self) -> &ExecutedBlock;

	/// Get the base `Block` object associated with this.
	fn to_base(&self) -> Block {
		Block {
			header: self.header().clone(),
			transactions: self.transactions().iter().cloned().map(Into::into).collect(),
			uncles: self.uncles().to_vec(),
		}
	}

	/// Get the header associated with this object's block.
	fn header(&self) -> &Header { &self.block().header }

	/// Get the final state associated with this object's block.
	fn state(&self) -> &State<StateDB> { &self.block().state }

	/// Get all information on transactions in this block.
	fn transactions(&self) -> &[SignedTransaction] { &self.block().transactions }

	/// Get all information on receipts in this block.
	fn receipts(&self) -> &[Receipt] { &self.block().receipts }

	/// Get all uncles in this block.
	fn uncles(&self) -> &[Header] { &self.block().uncles }
}

/// Trait for an object that owns an `ExecutedBlock`
pub trait Drain {
	/// Returns `ExecutedBlock`
	fn drain(self) -> ExecutedBlock;
}

impl IsBlock for ExecutedBlock {
	fn block(&self) -> &ExecutedBlock { self }
}

impl ::parity_machine::LiveBlock for ExecutedBlock {
	type Header = Header;

	fn header(&self) -> &Header {
		&self.header
	}

	fn uncles(&self) -> &[Header] {
		&self.uncles
	}
}

impl ::parity_machine::Transactions for ExecutedBlock {
	type Transaction = SignedTransaction;

	fn transactions(&self) -> &[SignedTransaction] {
		&self.transactions
	}
}

/// Block that is ready for transactions to be added.
///
/// It's a bit like a Vec<Transaction>, except that whenever a transaction is pushed, we execute it and
/// maintain the system `state()`. We also archive execution receipts in preparation for later block creation.
pub struct OpenBlock<'x> {
	block: ExecutedBlock,
	engine: &'x EthEngine,
}

/// Just like `OpenBlock`, except that we've applied `Engine::on_close_block`, finished up the non-seal header fields,
/// and collected the uncles.
///
/// There is no function available to push a transaction.
#[derive(Clone)]
pub struct ClosedBlock {
	block: ExecutedBlock,
	unclosed_state: State<StateDB>,
}

/// Just like `ClosedBlock` except that we can't reopen it and it's faster.
///
/// We actually store the post-`Engine::on_close_block` state, unlike in `ClosedBlock` where it's the pre.
#[derive(Clone)]
pub struct LockedBlock {
	block: ExecutedBlock,
}

/// A block that has a valid seal.
///
/// The block's header has valid seal arguments. The block cannot be reversed into a `ClosedBlock` or `OpenBlock`.
pub struct SealedBlock {
	block: ExecutedBlock,
}

impl<'x> OpenBlock<'x> {
	/// Create a new `OpenBlock` ready for transaction pushing.
	pub fn new<'a>(
		engine: &'x EthEngine,
		factories: Factories,
		tracing: bool,
		db: StateDB,
		parent: &Header,
		last_hashes: Arc<LastHashes>,
		author: Address,
		gas_range_target: (U256, U256),
		extra_data: Bytes,
		is_epoch_begin: bool,
		ancestry: &mut Iterator<Item=ExtendedHeader>,
	) -> Result<Self, Error> {
		let number = parent.number() + 1;
		let state = State::from_existing(db, parent.state_root().clone(), engine.account_start_nonce(number), factories)?;
		let mut r = OpenBlock {
			block: ExecutedBlock::new(state, last_hashes, tracing),
			engine: engine,
		};

		r.block.header.set_parent_hash(parent.hash());
		r.block.header.set_number(number);
		r.block.header.set_author(author);
		r.block.header.set_timestamp(engine.open_block_header_timestamp(parent.timestamp()));
		r.block.header.set_extra_data(extra_data);

		let gas_floor_target = cmp::max(gas_range_target.0, engine.params().min_gas_limit);
		let gas_ceil_target = cmp::max(gas_range_target.1, gas_floor_target);

		engine.machine().populate_from_parent(&mut r.block.header, parent, gas_floor_target, gas_ceil_target);
		engine.populate_from_parent(&mut r.block.header, parent);

		engine.machine().on_new_block(&mut r.block)?;
		engine.on_new_block(&mut r.block, is_epoch_begin, ancestry)?;

		Ok(r)
	}

	/// Alter the timestamp of the block.
	pub fn set_timestamp(&mut self, timestamp: u64) {
		self.block.header.set_timestamp(timestamp);
	}

	/// Removes block gas limit.
	pub fn remove_gas_limit(&mut self) {
		self.block.header.set_gas_limit(U256::max_value());
	}

	/// Add an uncle to the block, if possible.
	///
	/// NOTE Will check chain constraints and the uncle number but will NOT check
	/// that the header itself is actually valid.
	pub fn push_uncle(&mut self, valid_uncle_header: Header) -> Result<(), BlockError> {
		let max_uncles = self.engine.maximum_uncle_count(self.block.header().number());
		if self.block.uncles.len() + 1 > max_uncles {
			return Err(BlockError::TooManyUncles(OutOfBounds{
				min: None,
				max: Some(max_uncles),
				found: self.block.uncles.len() + 1,
			}));
		}
		// TODO: check number
		// TODO: check not a direct ancestor (use last_hashes for that)
		self.block.uncles.push(valid_uncle_header);
		Ok(())
	}

	/// Get the environment info concerning this block.
	pub fn env_info(&self) -> EnvInfo { self.block.env_info() }

	/// Push a transaction into the block.
	///
	/// If valid, it will be executed, and archived together with the receipt.
	pub fn push_transaction(&mut self, t: SignedTransaction, h: Option<H256>) -> Result<&Receipt, Error> {
		if self.block.transactions_set.contains(&t.hash()) {
			return Err(TransactionError::AlreadyImported.into());
		}

		let env_info = self.env_info();
		let outcome = self.block.state.apply(&env_info, self.engine.machine(), &t, self.block.traces.is_enabled())?;

		self.block.transactions_set.insert(h.unwrap_or_else(||t.hash()));
		self.block.transactions.push(t.into());
		if let Tracing::Enabled(ref mut traces) = self.block.traces {
			traces.push(outcome.trace.into());
		}
		self.block.receipts.push(outcome.receipt);
		Ok(self.block.receipts.last().expect("receipt just pushed; qed"))
	}

	/// Push transactions onto the block.
	#[cfg(not(feature = "slow-blocks"))]
	fn push_transactions(&mut self, transactions: Vec<SignedTransaction>) -> Result<(), Error> {
		for t in transactions {
			self.push_transaction(t, None)?;
		}
		Ok(())
	}

	/// Push transactions onto the block.
	#[cfg(feature = "slow-blocks")]
	fn push_transactions(&mut self, transactions: Vec<SignedTransaction>) -> Result<(), Error> {
		use std::time;

		let slow_tx = option_env!("SLOW_TX_DURATION").and_then(|v| v.parse().ok()).unwrap_or(100);
		for t in transactions {
			let hash = t.hash();
			let start = time::Instant::now();
			self.push_transaction(t, None)?;
			let took = start.elapsed();
			let took_ms = took.as_secs() * 1000 + took.subsec_nanos() as u64 / 1000000;
			if took > time::Duration::from_millis(slow_tx) {
				warn!("Heavy ({} ms) transaction in block {:?}: {:?}", took_ms, self.block.header().number(), hash);
			}
			debug!(target: "tx", "Transaction {:?} took: {} ms", hash, took_ms);
		}

		Ok(())
	}

	/// Turn this into a `ClosedBlock`.
	pub fn close(self) -> Result<ClosedBlock, Error> {
		let unclosed_state = self.block.state.clone();
		let locked = self.close_and_lock()?;

		Ok(ClosedBlock {
			block: locked.block,
			unclosed_state,
		})
	}

	/// Turn this into a `LockedBlock`.
	pub fn close_and_lock(self) -> Result<LockedBlock, Error> {
		let mut s = self;


		s.block.state.commit()?;

		s.block.header.set_transactions_root(ordered_trie_root(s.block.transactions.iter().map(|e| e.rlp_bytes())));
		let uncle_bytes = encode_list(&s.block.uncles);
		s.block.header.set_uncles_hash(keccak(&uncle_bytes));
		s.block.header.set_state_root(s.block.state.root().clone());
		s.block.header.set_receipts_root(ordered_trie_root(s.block.receipts.iter().map(|r| r.rlp_bytes())));
		s.block.header.set_log_bloom(s.block.receipts.iter().fold(Bloom::zero(), |mut b, r| {
			b.accrue_bloom(&r.log_bloom);
			b
		}));
		s.block.header.set_gas_used(s.block.receipts.last().map_or_else(U256::zero, |r| r.gas_used));

<<<<<<< HEAD
		if let Some(extra_data) = s.engine.close_block_extra_data(&s.block.header) {
			s.block.header.set_extra_data(extra_data);
		}
=======
		s.engine.on_close_block(&mut s.block)?;
>>>>>>> 93476016

		Ok(LockedBlock {
			block: s.block,
		})
	}

	#[cfg(test)]
	/// Return mutable block reference. To be used in tests only.
	pub fn block_mut(&mut self) -> &mut ExecutedBlock { &mut self.block }
}

impl<'x> IsBlock for OpenBlock<'x> {
	fn block(&self) -> &ExecutedBlock { &self.block }
}

impl IsBlock for ClosedBlock {
	fn block(&self) -> &ExecutedBlock { &self.block }
}

impl IsBlock for LockedBlock {
	fn block(&self) -> &ExecutedBlock { &self.block }
}

impl ClosedBlock {
	/// Get the hash of the header without seal arguments.
	pub fn hash(&self) -> H256 { self.header().bare_hash() }

	/// Turn this into a `LockedBlock`, unable to be reopened again.
	pub fn lock(self) -> LockedBlock {
		LockedBlock {
			block: self.block,
		}
	}

	/// Given an engine reference, reopen the `ClosedBlock` into an `OpenBlock`.
	pub fn reopen(self, engine: &EthEngine) -> OpenBlock {
		// revert rewards (i.e. set state back at last transaction's state).
		let mut block = self.block;
		block.state = self.unclosed_state;
		OpenBlock {
			block: block,
			engine: engine,
		}
	}
}

impl LockedBlock {
	/// Removes outcomes from receipts and updates the receipt root.
	///
	/// This is done after the block is enacted for historical reasons.
	/// We allow inconsistency in receipts for some chains if `validate_receipts_transition`
	/// is set to non-zero value, so the check only happens if we detect
	/// unmatching root first and then fall back to striped receipts.
	pub fn strip_receipts_outcomes(&mut self) {
		for receipt in &mut self.block.receipts {
			receipt.outcome = TransactionOutcome::Unknown;
		}
		self.block.header.set_receipts_root(
			ordered_trie_root(self.block.receipts.iter().map(|r| r.rlp_bytes()))
		);
		// compute hash and cache it.
		self.block.header.compute_hash();
	}

	/// Get the hash of the header without seal arguments.
	pub fn hash(&self) -> H256 { self.header().bare_hash() }

	/// Provide a valid seal in order to turn this into a `SealedBlock`.
	///
	/// NOTE: This does not check the validity of `seal` with the engine.
	pub fn seal(self, engine: &EthEngine, seal: Vec<Bytes>) -> Result<SealedBlock, BlockError> {
		let expected_seal_fields = engine.seal_fields(self.header());
		let mut s = self;
		if seal.len() != expected_seal_fields {
			return Err(BlockError::InvalidSealArity(
				Mismatch { expected: expected_seal_fields, found: seal.len() }));
		}
		s.block.header.set_seal(seal);

        if let Some(extra_data) = engine.close_block_extra_data(&s.block.header) {
          s.block.header.set_extra_data(extra_data);
        }

		s.block.header.compute_hash();
		Ok(SealedBlock {
			block: s.block
		})
	}

	/// Provide a valid seal in order to turn this into a `SealedBlock`.
	/// This does check the validity of `seal` with the engine.
	/// Returns the `ClosedBlock` back again if the seal is no good.
	pub fn try_seal(
		self,
		engine: &EthEngine,
		seal: Vec<Bytes>,
	) -> Result<SealedBlock, Error> {
		let mut s = self;
		s.block.header.set_seal(seal);
		s.block.header.compute_hash();

		// TODO: passing state context to avoid engines owning it?
		engine.verify_local_seal(&s.block.header)?;
		Ok(SealedBlock {
			block: s.block
		})
	}
}

impl Drain for LockedBlock {
	fn drain(self) -> ExecutedBlock {
		self.block
	}
}

impl SealedBlock {
	/// Get the RLP-encoding of the block.
	pub fn rlp_bytes(&self) -> Bytes {
		let mut block_rlp = RlpStream::new_list(3);
		block_rlp.append(&self.block.header);
		block_rlp.append_list(&self.block.transactions);
		block_rlp.append_list(&self.block.uncles);
		block_rlp.out()
	}
}

impl Drain for SealedBlock {
	fn drain(self) -> ExecutedBlock {
		self.block
	}
}

impl IsBlock for SealedBlock {
	fn block(&self) -> &ExecutedBlock { &self.block }
}

/// Enact the block given by block header, transactions and uncles
fn enact(
	header: Header,
	transactions: Vec<SignedTransaction>,
	uncles: Vec<Header>,
	engine: &EthEngine,
	tracing: bool,
	db: StateDB,
	parent: &Header,
	last_hashes: Arc<LastHashes>,
	factories: Factories,
	is_epoch_begin: bool,
	ancestry: &mut Iterator<Item=ExtendedHeader>,
) -> Result<LockedBlock, Error> {
	let mut b = OpenBlock::new(
		engine,
		factories,
		tracing,
		db,
		parent,
		last_hashes,
		engine.executive_author(&header), // Engine such as Clique will calculate author from extra_data.  this is only important for executing contracts as the 'executive_author'
		(*header.gas_limit(), *header.gas_limit()),
		header.extra_data().clone(),
		is_epoch_begin,
		ancestry,
	)?;

	// We must set timestamp here
	b.block.header.set_timestamp(header.timestamp());
	b.block.header.set_difficulty(*header.difficulty());
//	{
//		if ::log::max_level() >= ::log::Level::Trace {
//			let env = b.env_info();
//			let s = State::from_existing(db.boxed_clone(), parent.state_root().clone(), engine.account_start_nonce(parent.number() + 1), factories.clone())?;
//			trace!(target: "enact", "num={}, root={}, author={}, author_balance={}\n",
//				   b.block.header.number(), s.root(), env.author, s.balance(&env.author)?);
//		}
//	}

	b.push_transactions(transactions)?;

	// reset the author to what it was originally specified as now that transactions are applied
	b.block.header.set_author(*header.author());

	for u in uncles {
		b.push_uncle(u)?;
	}

	b.close_and_lock()
}

/// Enact the PreverifiedBlock given using `engine` on the database `db` with given `parent` block header
pub fn enact_verified(
	block: PreverifiedBlock,
	engine: &EthEngine,
	tracing: bool,
	db: StateDB,
	parent: &Header,
	last_hashes: Arc<LastHashes>,
	factories: Factories,
	is_epoch_begin: bool,
	ancestry: &mut Iterator<Item=ExtendedHeader>,
) -> Result<LockedBlock, Error> {

	enact(
		block.header,
		block.transactions,
		block.uncles,
		engine,
		tracing,
		db,
		parent,
		last_hashes,
		factories,
		is_epoch_begin,
		ancestry,
	)
}

#[cfg(test)]
mod tests {
	use test_helpers::get_temp_state_db;
	use super::*;
	use engines::EthEngine;
	use vm::LastHashes;
	use error::Error;
	use header::Header;
	use factory::Factories;
	use state_db::StateDB;
	use views::BlockView;
	use ethereum_types::Address;
	use std::sync::Arc;
	use transaction::SignedTransaction;
	use verification::queue::kind::blocks::Unverified;

	/// Enact the block given by `block_bytes` using `engine` on the database `db` with given `parent` block header
	fn enact_bytes(
		block_bytes: Vec<u8>,
		engine: &EthEngine,
		tracing: bool,
		db: StateDB,
		parent: &Header,
		last_hashes: Arc<LastHashes>,
		factories: Factories,
	) -> Result<LockedBlock, Error> {
		let block = Unverified::from_rlp(block_bytes)?;
		let header = block.header;
		let transactions: Result<Vec<_>, Error> = block
			.transactions
			.into_iter()
			.map(SignedTransaction::new)
			.map(|r| r.map_err(Into::into))
			.collect();
		let transactions = transactions?;

		enact(
			header,
			transactions,
			block.uncles,
			engine,
			tracing,
			db,
			parent,
			last_hashes,
			factories,
			false,
			&mut Vec::new().into_iter(),
		)
	}

	/// Enact the block given by `block_bytes` using `engine` on the database `db` with given `parent` block header. Seal the block aferwards
	fn enact_and_seal(
		block_bytes: Vec<u8>,
		engine: &EthEngine,
		tracing: bool,
		db: StateDB,
		parent: &Header,
		last_hashes: Arc<LastHashes>,
		factories: Factories,
	) -> Result<SealedBlock, Error> {
		let header = Unverified::from_rlp(block_bytes.clone())?.header;
		Ok(enact_bytes(block_bytes, engine, tracing, db, parent, last_hashes, factories)?
			.seal(engine, header.seal().to_vec())?)
	}

	#[test]
	fn open_block() {
		use spec::*;
		let spec = Spec::new_test();
		let genesis_header = spec.genesis_header();
		let db = spec.ensure_db_good(get_temp_state_db(), &Default::default()).unwrap();
		let last_hashes = Arc::new(vec![genesis_header.hash()]);
		let b = OpenBlock::new(&*spec.engine, Default::default(), false, db, &genesis_header, last_hashes, Address::zero(), (3141562.into(), 31415620.into()), vec![], false, &mut Vec::new().into_iter()).unwrap();
		let b = b.close_and_lock().unwrap();
		let _ = b.seal(&*spec.engine, vec![]);
	}

	#[test]
	fn enact_block() {
		use spec::*;
		let spec = Spec::new_test();
		let engine = &*spec.engine;
		let genesis_header = spec.genesis_header();

		let db = spec.ensure_db_good(get_temp_state_db(), &Default::default()).unwrap();
		let last_hashes = Arc::new(vec![genesis_header.hash()]);
		let b = OpenBlock::new(engine, Default::default(), false, db, &genesis_header, last_hashes.clone(), Address::zero(), (3141562.into(), 31415620.into()), vec![], false, &mut Vec::new().into_iter()).unwrap()
			.close_and_lock().unwrap().seal(engine, vec![]).unwrap();
		let orig_bytes = b.rlp_bytes();
		let orig_db = b.drain().state.drop().1;

		let db = spec.ensure_db_good(get_temp_state_db(), &Default::default()).unwrap();
		let e = enact_and_seal(orig_bytes.clone(), engine, false, db, &genesis_header, last_hashes, Default::default()).unwrap();

		assert_eq!(e.rlp_bytes(), orig_bytes);

		let db = e.drain().state.drop().1;
		assert_eq!(orig_db.journal_db().keys(), db.journal_db().keys());
		assert!(orig_db.journal_db().keys().iter().filter(|k| orig_db.journal_db().get(k.0) != db.journal_db().get(k.0)).next() == None);
	}

	#[test]
	fn enact_block_with_uncle() {
		use spec::*;
		let spec = Spec::new_test();
		let engine = &*spec.engine;
		let genesis_header = spec.genesis_header();

		let db = spec.ensure_db_good(get_temp_state_db(), &Default::default()).unwrap();
		let last_hashes = Arc::new(vec![genesis_header.hash()]);
		let mut open_block = OpenBlock::new(engine, Default::default(), false, db, &genesis_header, last_hashes.clone(), Address::zero(), (3141562.into(), 31415620.into()), vec![], false, &mut Vec::new().into_iter()).unwrap();
		let mut uncle1_header = Header::new();
		uncle1_header.set_extra_data(b"uncle1".to_vec());
		let mut uncle2_header = Header::new();
		uncle2_header.set_extra_data(b"uncle2".to_vec());
		open_block.push_uncle(uncle1_header).unwrap();
		open_block.push_uncle(uncle2_header).unwrap();
		let b = open_block.close_and_lock().unwrap().seal(engine, vec![]).unwrap();

		let orig_bytes = b.rlp_bytes();
		let orig_db = b.drain().state.drop().1;

		let db = spec.ensure_db_good(get_temp_state_db(), &Default::default()).unwrap();
		let e = enact_and_seal(orig_bytes.clone(), engine, false, db, &genesis_header, last_hashes, Default::default()).unwrap();

		let bytes = e.rlp_bytes();
		assert_eq!(bytes, orig_bytes);
		let uncles = view!(BlockView, &bytes).uncles();
		assert_eq!(uncles[1].extra_data(), b"uncle2");

		let db = e.drain().state.drop().1;
		assert_eq!(orig_db.journal_db().keys(), db.journal_db().keys());
		assert!(orig_db.journal_db().keys().iter().filter(|k| orig_db.journal_db().get(k.0) != db.journal_db().get(k.0)).next() == None);
	}
}<|MERGE_RESOLUTION|>--- conflicted
+++ resolved
@@ -401,13 +401,7 @@
 		}));
 		s.block.header.set_gas_used(s.block.receipts.last().map_or_else(U256::zero, |r| r.gas_used));
 
-<<<<<<< HEAD
-		if let Some(extra_data) = s.engine.close_block_extra_data(&s.block.header) {
-			s.block.header.set_extra_data(extra_data);
-		}
-=======
 		s.engine.on_close_block(&mut s.block)?;
->>>>>>> 93476016
 
 		Ok(LockedBlock {
 			block: s.block,
@@ -687,7 +681,7 @@
 	) -> Result<SealedBlock, Error> {
 		let header = Unverified::from_rlp(block_bytes.clone())?.header;
 		Ok(enact_bytes(block_bytes, engine, tracing, db, parent, last_hashes, factories)?
-			.seal(engine, header.seal().to_vec())?)
+		   .seal(engine, header.seal().to_vec())?)
 	}
 
 	#[test]
