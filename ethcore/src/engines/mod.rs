--- conflicted
+++ resolved
@@ -45,15 +45,6 @@
 use vm::{EnvInfo, Schedule, CreateContractAddress, CallType, ActionValue};
 use error::Error;
 use types::BlockNumber;
-<<<<<<< HEAD
-use snapshot::SnapshotComponents;
-use spec::CommonParams;
-use types::transaction::{self, UnverifiedTransaction, SignedTransaction};
-use ethkey::Signature;
-use types::header::Header;
-use parity_machine::{Machine, LocalizedMachine as Localized, TotalScoredHeader, Header as MachineHeader};
-use ethereum_types::{H64, H256, U256, Address};
-=======
 use types::header::{Header, ExtendedHeader};
 use snapshot::SnapshotComponents;
 use spec::CommonParams;
@@ -61,8 +52,7 @@
 
 use ethkey::{Signature};
 use machine::{self, Machine, AuxiliaryRequest, AuxiliaryData};
-use ethereum_types::{H256, U256, Address};
->>>>>>> f8751753
+use ethereum_types::{H64, H256, U256, Address};
 use unexpected::{Mismatch, OutOfBounds};
 use bytes::Bytes;
 use types::ancestry_action::AncestryAction;
@@ -311,7 +301,7 @@
 	}
 
 	/// Allow returning new block header after seal generation. Currently only used by Clique.
-	fn on_seal_block(&self, _block: &M::LiveBlock) -> Result<Option<M::Header>, M::Error> { Ok(None) }
+	fn on_seal_block(&self, _block: &ExecutedBlock) -> Result<Option<Header>, Error> { Ok(None) }
 
 	/// None means that it requires external input (e.g. PoW) to seal a block.
 	/// Some(true) means the engine is currently prime for seal generation (i.e. node is the current validator).
@@ -470,14 +460,10 @@
 	}
 
 	/// Check whether the given new block is the best block, after finalization check.
-<<<<<<< HEAD
-	fn fork_choice(&self, new: &M::ExtendedHeader, best: &M::ExtendedHeader) -> ForkChoice;
-
-	/// Return author should used in executing txns for this block.
-	fn executive_author(&self, header: &M::Header) -> Address { *header.author() }
-=======
 	fn fork_choice(&self, new: &ExtendedHeader, best: &ExtendedHeader) -> ForkChoice;
->>>>>>> f8751753
+
+	/// Returns author should used when executing tx's for this block.
+	fn executive_author(&self, header: &Header) -> Address { *header.author() }
 }
 
 /// Check whether a given block is the best block based on the default total difficulty rule.
