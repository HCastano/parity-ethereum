--- conflicted
+++ resolved
@@ -42,43 +42,20 @@
 mod stratum;
 
 pub use self::miner::{Miner, MinerOptions, Banning, PendingSet, GasPricer, GasPriceCalibratorOptions, GasLimit};
-<<<<<<< HEAD
-pub use self::transaction_queue::{TransactionQueue, RemovalReason, TransactionDetailsProvider as TransactionQueueDetailsProvider,
-	PrioritizationStrategy, AccountDetails, TransactionOrigin};
-pub use self::local_transactions::{Status as LocalTransactionStatus};
-pub use client::{
-	Nonce, Balance, BlockInfo, ChainInfo, TransactionInfo, RegistryInfo, CallContract,
-	PrepareOpenBlock, ReopenBlock, ScheduleInfo, BroadcastProposalBlock, ImportSealedBlock
-};
-pub use client::TransactionImportResult;
-pub use state::StateInfo;
-pub use self::work_notify::NotifyWork;
-=======
->>>>>>> 2cfc2b95
 pub use self::stratum::{Stratum, Error as StratumError, Options as StratumOptions};
 
 pub use ethcore_miner::local_transactions::Status as LocalTransactionStatus;
 
 use std::collections::BTreeMap;
-use ethereum_types::{H256, U256, Address};
+
+use block::{ClosedBlock, Block};
 use bytes::Bytes;
-<<<<<<< HEAD
-use client::{MiningBlockChainClient};
-use block::{ClosedBlock, Block};
-use header::BlockNumber;
-use receipt::{RichReceipt, Receipt};
-use error::{Error};
-use transaction::{UnverifiedTransaction, PendingTransaction};
-use header::Header;
-=======
-
-use block::ClosedBlock;
 use client::{MiningBlockChainClient};
 use error::{Error};
-use header::BlockNumber;
+use ethereum_types::{H256, U256, Address};
+use header::{BlockNumber, Header};
 use receipt::{RichReceipt, Receipt};
 use transaction::{UnverifiedTransaction, PendingTransaction, ImportResult as TransactionImportResult};
->>>>>>> 2cfc2b95
 
 /// Miner client API
 pub trait MinerService : Send + Sync {
@@ -132,11 +109,11 @@
 	fn set_tx_gas_limit(&self, limit: U256);
 
 	/// Imports transactions to transaction queue.
-	fn import_external_transactions<C: MiningBlockChainClient>(&self, client: &C, transactions: Vec<UnverifiedTransaction>) -> 
+	fn import_external_transactions<C: MiningBlockChainClient>(&self, client: &C, transactions: Vec<UnverifiedTransaction>) ->
 		Vec<Result<TransactionImportResult, Error>>;
 
 	/// Imports own (node owner) transaction to queue.
-	fn import_own_transaction<C: MiningBlockChainClient>(&self, chain: &C, transaction: PendingTransaction) -> 
+	fn import_own_transaction<C: MiningBlockChainClient>(&self, chain: &C, transaction: PendingTransaction) ->
 		Result<TransactionImportResult, Error>;
 
 	/// Returns hashes of transactions currently in pending
@@ -147,7 +124,7 @@
 
 	/// Called when blocks are imported to chain, updates transactions queue.
 	fn chain_new_blocks<C>(&self, chain: &C, imported: &[H256], invalid: &[H256], enacted: &[H256], retracted: &[H256])
-		where C: Nonce + Balance + BlockInfo + ChainInfo + TransactionInfo + CallContract + RegistryInfo + ReopenBlock 
+		where C: Nonce + Balance + BlockInfo + ChainInfo + TransactionInfo + CallContract + RegistryInfo + ReopenBlock
 		         + PrepareOpenBlock + ScheduleInfo + BroadcastProposalBlock + ImportSealedBlock;
 
 	/// PoW chain - can produce work package
