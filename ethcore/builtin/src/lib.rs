// Copyright 2015-2020 Parity Technologies (UK) Ltd.
// This file is part of Open Ethereum.

// Open Ethereum is free software: you can redistribute it and/or modify
// it under the terms of the GNU General Public License as published by
// the Free Software Foundation, either version 3 of the License, or
// (at your option) any later version.

// Open Ethereum is distributed in the hope that it will be useful,
// but WITHOUT ANY WARRANTY; without even the implied warranty of
// MERCHANTABILITY or FITNESS FOR A PARTICULAR PURPOSE.  See the
// GNU General Public License for more details.

// You should have received a copy of the GNU General Public License
// along with Open Ethereum.  If not, see <http://www.gnu.org/licenses/>.

//! Standard built-in contracts.

#![warn(missing_docs)]

use std::{
	cmp::{max, min},
	collections::BTreeMap,
	convert::{TryFrom, TryInto},
	io::{self, Read, Cursor},
	mem::size_of,
	str::FromStr
};

use byteorder::{BigEndian, LittleEndian, ReadBytesExt};
use common_types::errors::EthcoreError;
use ethereum_types::{H256, U256};
use parity_crypto::publickey::{recover_allowing_all_zero_message, Signature, ZeroesAllowedMessage};
use keccak_hash::keccak;
use log::{warn, trace};
use num::{BigUint, Zero, One};
use parity_bytes::BytesRef;
use parity_crypto::digest;
use eip_152::compress;
use eth_pairings::public_interface::eip2537::{
	EIP2537Executor,
	SERIALIZED_G1_POINT_BYTE_LENGTH,
	SERIALIZED_G2_POINT_BYTE_LENGTH,
	SCALAR_BYTE_LENGTH
};

/// Native implementation of a built-in contract.
pub trait Implementation: Send + Sync {
	/// execute this built-in on the given input, writing to the given output.
	fn execute(&self, input: &[u8], output: &mut BytesRef) -> Result<(), &'static str>;
}

/// A gas pricing scheme for built-in contracts.
trait Pricer: Send + Sync {
	/// The gas cost of running this built-in for the given input data at block number `at`
	fn cost(&self, input: &[u8]) -> U256;
}

/// Pricing for the Blake2 compression function (aka "F").
/// Computes the price as a fixed cost per round where the number of rounds is part of the input
/// byte slice.
pub type Blake2FPricer = u64;

impl Pricer for Blake2FPricer {
	fn cost(&self, input: &[u8]) -> U256 {
		const FOUR: usize = std::mem::size_of::<u32>();
		// Returning zero if the conversion fails is fine because `execute()` will check the length
		// and bail with the appropriate error.
		if input.len() < FOUR {
			return U256::zero();
		}
		let (rounds_bytes, _) = input.split_at(FOUR);
		let rounds = u32::from_be_bytes(rounds_bytes.try_into().unwrap_or([0u8; FOUR]));
		U256::from(*self as u128 * rounds as u128)
	}
}

/// Pricing model
#[derive(Debug)]
enum Pricing {
	AltBn128Pairing(AltBn128PairingPricer),
	AltBn128ConstOperations(AltBn128ConstOperations),
	Blake2F(Blake2FPricer),
	Linear(Linear),
	Modexp(ModexpPricer),
	Bls12Pairing(Bls12PairingPricer),
	Bls12ConstOperations(Bls12ConstOperations),
	Bls12MultiexpG1(Bls12MultiexpPricerG1),
	Bls12MultiexpG2(Bls12MultiexpPricerG2),
}

impl Pricer for Pricing {
	fn cost(&self, input: &[u8]) -> U256 {
		match self {
			Pricing::AltBn128Pairing(inner) => inner.cost(input),
			Pricing::AltBn128ConstOperations(inner) => inner.cost(input),
			Pricing::Blake2F(inner) => inner.cost(input),
			Pricing::Linear(inner) => inner.cost(input),
			Pricing::Modexp(inner) => inner.cost(input),
			Pricing::Bls12Pairing(inner) => inner.cost(input),
			Pricing::Bls12ConstOperations(inner) => inner.cost(input),
			Pricing::Bls12MultiexpG1(inner) => inner.cost(input),
			Pricing::Bls12MultiexpG2(inner) => inner.cost(input),
		}
	}
}

/// A linear pricing model. This computes a price using a base cost and a cost per-word.
#[derive(Debug)]
struct Linear {
	base: u64,
	word: u64,
}

/// A special pricing model for modular exponentiation.
#[derive(Debug)]
struct ModexpPricer {
	divisor: u64,
}

impl Pricer for Linear {
	fn cost(&self, input: &[u8]) -> U256 {
		U256::from(self.base) + U256::from(self.word) * U256::from((input.len() + 31) / 32)
	}
}

/// alt_bn128 pairing price
#[derive(Debug, Copy, Clone)]
struct AltBn128PairingPrice {
	base: u64,
	pair: u64,
}

/// alt_bn128_pairing pricing model. This computes a price using a base cost and a cost per pair.
#[derive(Debug)]
struct AltBn128PairingPricer {
	price: AltBn128PairingPrice,
}

/// Pricing for constant alt_bn128 operations (ECADD and ECMUL)
#[derive(Debug, Copy, Clone)]
pub struct AltBn128ConstOperations {
	/// Fixed price.
	pub price: u64,
}

impl Pricer for AltBn128ConstOperations {
	fn cost(&self, _input: &[u8]) -> U256 {
		self.price.into()
	}
}

impl Pricer for AltBn128PairingPricer {
	fn cost(&self, input: &[u8]) -> U256 {
		U256::from(self.price.base) + U256::from(self.price.pair) * U256::from(input.len() / 192)
	}
}

impl Pricer for ModexpPricer {
	fn cost(&self, input: &[u8]) -> U256 {
		let mut reader = input.chain(io::repeat(0));
		let mut buf = [0; 32];

		// read lengths as U256 here for accurate gas calculation.
		let mut read_len = || {
			reader.read_exact(&mut buf[..]).expect("reading from zero-extended memory cannot fail; qed");
			U256::from_big_endian(&buf[..])
		};
		let base_len = read_len();
		let exp_len = read_len();
		let mod_len = read_len();

		if mod_len.is_zero() && base_len.is_zero() {
			return U256::zero()
		}

		let max_len = U256::from(u32::max_value() / 2);
		if base_len > max_len || mod_len > max_len || exp_len > max_len {
			return U256::max_value();
		}
		let (base_len, exp_len, mod_len) = (base_len.low_u64(), exp_len.low_u64(), mod_len.low_u64());

		let m = max(mod_len, base_len);
		// read fist 32-byte word of the exponent.
		let exp_low = if base_len + 96 >= input.len() as u64 {
			U256::zero()
		} else {
			buf.iter_mut().for_each(|b| *b = 0);
			let mut reader = input[(96 + base_len as usize)..].chain(io::repeat(0));
			let len = min(exp_len, 32) as usize;
			reader.read_exact(&mut buf[(32 - len)..]).expect("reading from zero-extended memory cannot fail; qed");
			U256::from_big_endian(&buf[..])
		};

		let adjusted_exp_len = Self::adjusted_exp_len(exp_len, exp_low);

		let (gas, overflow) = Self::mult_complexity(m).overflowing_mul(max(adjusted_exp_len, 1));
		if overflow {
			return U256::max_value();
		}
		(gas / self.divisor as u64).into()
	}
}

impl ModexpPricer {
	fn adjusted_exp_len(len: u64, exp_low: U256) -> u64 {
		let bit_index = if exp_low.is_zero() { 0 } else { (255 - exp_low.leading_zeros()) as u64 };
		if len <= 32 {
			bit_index
		} else {
			8 * (len - 32) + bit_index
		}
	}

	fn mult_complexity(x: u64) -> u64 {
		match x {
			x if x <= 64 => x * x,
			x if x <= 1024 => (x * x) / 4 + 96 * x - 3072,
			x => (x * x) / 16 + 480 * x - 199_680,
		}
	}
}

/// Bls12 pairing price
#[derive(Debug, Copy, Clone)]
struct Bls12PairingPrice {
	base: u64,
	pair: u64,
}

/// bls12_pairing pricing model. This computes a price using a base cost and a cost per pair.
#[derive(Debug)]
struct Bls12PairingPricer {
	price: Bls12PairingPrice,
}

/// Pricing for constant Bls12 operations (ADD and MUL in G1 and G2, as well as mappings)
#[derive(Debug, Copy, Clone)]
pub struct Bls12ConstOperations {
	/// Fixed price.
	pub price: u64,
}

/// Discount table for multiexponentiation (Peppinger algorithm)
/// Later on is normalized using the divisor
pub const BLS12_MULTIEXP_DISCOUNTS_TABLE: [[u64; 2]; BLS12_MULTIEXP_PAIRS_FOR_MAX_DISCOUNT] = [
	[1, 1200], [2, 888], [3, 764], [4, 641], [5, 594], [6, 547], [7, 500], [8, 453], 
	[9, 438], [10, 423], [11, 408], [12, 394], [13, 379], [14, 364], [15, 349], [16, 334], 
	[17, 330], [18, 326], [19, 322], [20, 318], [21, 314], [22, 310], [23, 306], [24, 302], 
	[25, 298], [26, 294], [27, 289], [28, 285], [29, 281], [30, 277], [31, 273], [32, 269], 
	[33, 268], [34, 266], [35, 265], [36, 263], [37, 262], [38, 260], [39, 259], [40, 257], 
	[41, 256], [42, 254], [43, 253], [44, 251], [45, 250], [46, 248], [47, 247], [48, 245], 
	[49, 244], [50, 242], [51, 241], [52, 239], [53, 238], [54, 236], [55, 235], [56, 233], 
	[57, 232], [58, 231], [59, 229], [60, 228], [61, 226], [62, 225], [63, 223], [64, 222], 
	[65, 221], [66, 220], [67, 219], [68, 219], [69, 218], [70, 217], [71, 216], [72, 216], 
	[73, 215], [74, 214], [75, 213], [76, 213], [77, 212], [78, 211], [79, 211], [80, 210], 
	[81, 209], [82, 208], [83, 208], [84, 207], [85, 206], [86, 205], [87, 205], [88, 204], 
	[89, 203], [90, 202], [91, 202], [92, 201], [93, 200], [94, 199], [95, 199], [96, 198], 
	[97, 197], [98, 196], [99, 196], [100, 195], [101, 194], [102, 193], [103, 193], [104, 192], 
	[105, 191], [106, 191], [107, 190], [108, 189], [109, 188], [110, 188], [111, 187], [112, 186], 
	[113, 185], [114, 185], [115, 184], [116, 183], [117, 182], [118, 182], [119, 181], [120, 180], 
	[121, 179], [122, 179], [123, 178], [124, 177], [125, 176], [126, 176], [127, 175], [128, 174]
];

/// Max discount allowed
pub const BLS12_MULTIEXP_MAX_DISCOUNT: u64 = 174;
/// Max discount is reached at this number of pairs
pub const BLS12_MULTIEXP_PAIRS_FOR_MAX_DISCOUNT: usize = 128;
/// Divisor for discounts table
pub const BLS12_MULTIEXP_DISCOUNT_DIVISOR: u64 = 1000;
/// Length of single G1 + G2 points pair for pairing operation
pub const BLS12_G1_AND_G2_PAIR_LEN: usize = SERIALIZED_G1_POINT_BYTE_LENGTH + SERIALIZED_G2_POINT_BYTE_LENGTH;

/// Marter trait for length of input per one pair (point + scalar)
pub trait PointScalarLength: Copy + Clone + std::fmt::Debug + Send + Sync {
	/// Length itself
	const LENGTH: usize;
}
/// Marker trait that indicated that we perform operations in G1
#[derive(Clone, Copy, Debug)]
pub struct G1Marker;
impl PointScalarLength for G1Marker {
	const LENGTH: usize = SERIALIZED_G1_POINT_BYTE_LENGTH + SCALAR_BYTE_LENGTH;
}
/// Marker trait that indicated that we perform operations in G2
#[derive(Clone, Copy, Debug)]
pub struct G2Marker;
impl PointScalarLength for G2Marker {
	const LENGTH: usize = SERIALIZED_G2_POINT_BYTE_LENGTH + SCALAR_BYTE_LENGTH;
}


/// Pricing for constant Bls12 operations (ADD and MUL in G1 and G2, as well as mappings)
#[derive(Debug, Copy, Clone)]
pub struct Bls12MultiexpPricer<P: PointScalarLength> {
	/// Base const of the operation (G1 or G2 multiplication)
	pub base_price: Bls12ConstOperations,

	_marker: std::marker::PhantomData<P>
}

impl Pricer for Bls12ConstOperations {
	fn cost(&self, _input: &[u8]) -> U256 {
		self.price.into()
	}
}

impl Pricer for Bls12PairingPricer {
	fn cost(&self, input: &[u8]) -> U256 {
		U256::from(self.price.base) + U256::from(self.price.pair) * U256::from(input.len() / BLS12_G1_AND_G2_PAIR_LEN)
	}
}

impl<P: PointScalarLength> Pricer for Bls12MultiexpPricer<P> {
	fn cost(&self, input: &[u8]) -> U256 {
		let num_pairs = input.len() / P::LENGTH;
		if num_pairs == 0 {
			return U256::zero();
		}
		let discount = if num_pairs > BLS12_MULTIEXP_PAIRS_FOR_MAX_DISCOUNT {
			BLS12_MULTIEXP_MAX_DISCOUNT
		} else {
			let table_entry = BLS12_MULTIEXP_DISCOUNTS_TABLE[num_pairs - 1];
			table_entry[1]
		};
		U256::from(self.base_price.price) * U256::from(num_pairs) * U256::from(discount) / U256::from(BLS12_MULTIEXP_DISCOUNT_DIVISOR)
	}
}

/// Multiexp pricer in G1
pub type Bls12MultiexpPricerG1 = Bls12MultiexpPricer<G1Marker>;

/// Multiexp pricer in G2
pub type Bls12MultiexpPricerG2 = Bls12MultiexpPricer<G2Marker>;

/// Pricing scheme, execution definition, and activation block for a built-in contract.
///
/// Call `cost` to compute cost for the given input, `execute` to execute the contract
/// on the given input, and `is_active` to determine whether the contract is active.
pub struct Builtin {
	pricer: BTreeMap<u64, Pricing>,
	native: EthereumBuiltin,
}

impl Builtin {
	/// Simple forwarder for cost.
	///
	/// Return the cost of the most recently activated pricer at the current block number.
	///
	/// If no pricer is actived `zero` is returned
	///
	/// If multiple `activation_at` has the same block number the last one is used
	/// (follows `BTreeMap` semantics).
	#[inline]
	pub fn cost(&self, input: &[u8], at: u64) -> U256 {
		if let Some((_, pricer)) = self.pricer.range(0..=at).last() {
			pricer.cost(input)
		} else {
			U256::zero()
		}
	}

	/// Simple forwarder for execute.
	#[inline]
	pub fn execute(&self, input: &[u8], output: &mut BytesRef) -> Result<(), &'static str> {
		self.native.execute(input, output)
	}

	/// Whether the builtin is activated at the given block number.
	#[inline]
	pub fn is_active(&self, at: u64) -> bool {
		self.pricer.range(0..=at).last().is_some()
	}
}

impl TryFrom<ethjson::spec::builtin::Builtin> for Builtin {
	type Error = EthcoreError;

	fn try_from(b: ethjson::spec::builtin::Builtin) -> Result<Self, Self::Error> {
		let native = EthereumBuiltin::from_str(&b.name)?;
		let mut pricer = BTreeMap::new();

		for (activate_at, p) in b.pricing {
			pricer.insert(activate_at, p.price.into());
		}

		Ok(Self { pricer, native })
	}
}

impl From<ethjson::spec::builtin::Pricing> for Pricing {
	fn from(pricing: ethjson::spec::builtin::Pricing) -> Self {
		match pricing {
			ethjson::spec::builtin::Pricing::Blake2F { gas_per_round } => {
				Pricing::Blake2F(gas_per_round)
			}
			ethjson::spec::builtin::Pricing::Linear(linear) => {
				Pricing::Linear(Linear {
					base: linear.base,
					word: linear.word,
				})
			}
			ethjson::spec::builtin::Pricing::Modexp(exp) => {
				Pricing::Modexp(ModexpPricer {
					divisor: if exp.divisor == 0 {
						warn!(target: "builtin", "Zero modexp divisor specified. Falling back to default: 10.");
						10
					} else {
						exp.divisor
					}
				})
			}
			ethjson::spec::builtin::Pricing::AltBn128Pairing(pricer) => {
				Pricing::AltBn128Pairing(AltBn128PairingPricer {
					price: AltBn128PairingPrice {
						base: pricer.base,
						pair: pricer.pair,
					},
				})
			}
			ethjson::spec::builtin::Pricing::AltBn128ConstOperations(pricer) => {
				Pricing::AltBn128ConstOperations(AltBn128ConstOperations {
					price: pricer.price
				})
			}
			ethjson::spec::builtin::Pricing::Bls12ConstOperations(pricer) => {
				Pricing::Bls12ConstOperations(Bls12ConstOperations {
					price: pricer.price
				})
			},
			ethjson::spec::builtin::Pricing::Bls12Pairing(pricer) => {
				Pricing::Bls12Pairing(Bls12PairingPricer {
						price : Bls12PairingPrice {
							base: pricer.base,
							pair: pricer.pair
						}
					}
				)
			},
			ethjson::spec::builtin::Pricing::Bls12G1Multiexp(pricer) => {
				Pricing::Bls12MultiexpG1(Bls12MultiexpPricerG1 {
						base_price: Bls12ConstOperations {
							price: pricer.base,
						},
						_marker: std::marker::PhantomData
					}
				)
			},
			ethjson::spec::builtin::Pricing::Bls12G2Multiexp(pricer) => {
				Pricing::Bls12MultiexpG2(Bls12MultiexpPricerG2 {
						base_price: Bls12ConstOperations {
							price: pricer.base
						},
						_marker: std::marker::PhantomData
					}
				)
			},
		}
	}
}

/// Ethereum builtins:
enum EthereumBuiltin {
	/// The identity function
	Identity(Identity),
	/// ec recovery
	EcRecover(EcRecover),
	/// sha256
	Sha256(Sha256),
	/// ripemd160
	Ripemd160(Ripemd160),
	/// modexp (EIP 198)
	Modexp(Modexp),
	/// alt_bn128_add
	Bn128Add(Bn128Add),
	/// alt_bn128_mul
	Bn128Mul(Bn128Mul),
	/// alt_bn128_pairing
	Bn128Pairing(Bn128Pairing),
	/// blake2_f (The Blake2 compression function F, EIP-152)
	Blake2F(Blake2F),
<<<<<<< HEAD
	/// parse_substrate_header
	ParseSubstrateHeader(ParseSubstrateHeader),
	/// get_substrate_header_signal
	GetSubstrateHeaderSignal(GetSubstrateHeaderSignal),
	/// verify_substrate_finality_proof
	VerifySubstrateFinalityProof(VerifySubstrateFinalityProof),
	/// my_test
	MyTest(MyTest),
=======
	/// bls12_381 addition in g1
	Bls12G1Add(Bls12G1Add),
	/// bls12_381 multiplication in g1
	Bls12G1Mul(Bls12G1Mul),
	/// bls12_381 multiexponentiation in g1
	Bls12G1MultiExp(Bls12G1MultiExp),
	/// bls12_381 addition in g2
	Bls12G2Add(Bls12G2Add),
	/// bls12_381 multiplication in g2
	Bls12G2Mul(Bls12G2Mul),
	/// bls12_381 multiexponentiation in g2
	Bls12G2MultiExp(Bls12G2MultiExp),
	/// bls12_381 pairing
	Bls12Pairing(Bls12Pairing),
	/// bls12_381 fp to g1 mapping
	Bls12MapFpToG1(Bls12MapFpToG1),
	/// bls12_381 fp2 to g2 mapping
	Bls12MapFp2ToG2(Bls12MapFp2ToG2),
>>>>>>> d4a74d22
}

impl FromStr for EthereumBuiltin {
	type Err = EthcoreError;

	fn from_str(name: &str) -> Result<EthereumBuiltin, Self::Err> {
		match name {
			"identity" => Ok(EthereumBuiltin::Identity(Identity)),
			"ecrecover" => Ok(EthereumBuiltin::EcRecover(EcRecover)),
			"sha256" => Ok(EthereumBuiltin::Sha256(Sha256)),
			"ripemd160" => Ok(EthereumBuiltin::Ripemd160(Ripemd160)),
			"modexp" => Ok(EthereumBuiltin::Modexp(Modexp)),
			"alt_bn128_add" => Ok(EthereumBuiltin::Bn128Add(Bn128Add)),
			"alt_bn128_mul" => Ok(EthereumBuiltin::Bn128Mul(Bn128Mul)),
			"alt_bn128_pairing" => Ok(EthereumBuiltin::Bn128Pairing(Bn128Pairing)),
			"blake2_f" => Ok(EthereumBuiltin::Blake2F(Blake2F)),
<<<<<<< HEAD
			"parse_substrate_header" => Ok(EthereumBuiltin::ParseSubstrateHeader(ParseSubstrateHeader)),
			"get_substrate_header_signal" => Ok(EthereumBuiltin::GetSubstrateHeaderSignal(GetSubstrateHeaderSignal)),
			"verify_substrate_finality_proof" => Ok(EthereumBuiltin::VerifySubstrateFinalityProof(VerifySubstrateFinalityProof)),
			"my_test" => Ok(EthereumBuiltin::MyTest(MyTest)),
=======
			"bls12_381_g1_add" => Ok(EthereumBuiltin::Bls12G1Add(Bls12G1Add)),
			"bls12_381_g1_mul" => Ok(EthereumBuiltin::Bls12G1Mul(Bls12G1Mul)),
			"bls12_381_g1_multiexp" => Ok(EthereumBuiltin::Bls12G1MultiExp(Bls12G1MultiExp)),
			"bls12_381_g2_add" => Ok(EthereumBuiltin::Bls12G2Add(Bls12G2Add)),
			"bls12_381_g2_mul" => Ok(EthereumBuiltin::Bls12G2Mul(Bls12G2Mul)),
			"bls12_381_g2_multiexp" => Ok(EthereumBuiltin::Bls12G2MultiExp(Bls12G2MultiExp)),
			"bls12_381_pairing" => Ok(EthereumBuiltin::Bls12Pairing(Bls12Pairing)),
			"bls12_381_fp_to_g1" => Ok(EthereumBuiltin::Bls12MapFpToG1(Bls12MapFpToG1)),
			"bls12_381_fp2_to_g2" => Ok(EthereumBuiltin::Bls12MapFp2ToG2(Bls12MapFp2ToG2)),
>>>>>>> d4a74d22
			_ => return Err(EthcoreError::Msg(format!("invalid builtin name: {}", name))),
		}
	}
}

impl Implementation for EthereumBuiltin {
	fn execute(&self, input: &[u8], output: &mut BytesRef) -> Result<(), &'static str> {
		match self {
			EthereumBuiltin::Identity(inner) => inner.execute(input, output),
			EthereumBuiltin::EcRecover(inner) => inner.execute(input, output),
			EthereumBuiltin::Sha256(inner) => inner.execute(input, output),
			EthereumBuiltin::Ripemd160(inner) => inner.execute(input, output),
			EthereumBuiltin::Modexp(inner) => inner.execute(input, output),
			EthereumBuiltin::Bn128Add(inner) => inner.execute(input, output),
			EthereumBuiltin::Bn128Mul(inner) => inner.execute(input, output),
			EthereumBuiltin::Bn128Pairing(inner) => inner.execute(input, output),
			EthereumBuiltin::Blake2F(inner) => inner.execute(input, output),
<<<<<<< HEAD
			EthereumBuiltin::ParseSubstrateHeader(inner) => inner.execute(input, output),
			EthereumBuiltin::GetSubstrateHeaderSignal(inner) => inner.execute(input, output),
			EthereumBuiltin::VerifySubstrateFinalityProof(inner) => inner.execute(input, output),
			EthereumBuiltin::MyTest(inner) => inner.execute(input, output),
=======
			EthereumBuiltin::Bls12G1Add(inner) => inner.execute(input, output),
			EthereumBuiltin::Bls12G1Mul(inner) => inner.execute(input, output),
			EthereumBuiltin::Bls12G1MultiExp(inner) => inner.execute(input, output),
			EthereumBuiltin::Bls12G2Add(inner) => inner.execute(input, output),
			EthereumBuiltin::Bls12G2Mul(inner) => inner.execute(input, output),
			EthereumBuiltin::Bls12G2MultiExp(inner) => inner.execute(input, output),
			EthereumBuiltin::Bls12Pairing(inner) => inner.execute(input, output),
			EthereumBuiltin::Bls12MapFpToG1(inner) => inner.execute(input, output),
			EthereumBuiltin::Bls12MapFp2ToG2(inner) => inner.execute(input, output),
>>>>>>> d4a74d22
		}
	}
}

#[derive(Debug)]
/// The identity builtin
pub struct Identity;

#[derive(Debug)]
/// The EC Recover builtin
pub struct EcRecover;

#[derive(Debug)]
/// The Sha256 builtin
pub struct Sha256;

#[derive(Debug)]
/// The Ripemd160 builtin
pub struct Ripemd160;

#[derive(Debug)]
/// The Modexp builtin
pub struct Modexp;

#[derive(Debug)]
/// The Bn128Add builtin
pub struct Bn128Add;

#[derive(Debug)]
/// The Bn128Mul builtin
pub struct Bn128Mul;

#[derive(Debug)]
/// The Bn128Pairing builtin
pub struct Bn128Pairing;

#[derive(Debug)]
/// The Blake2F builtin
pub struct Blake2F;

#[derive(Debug)]
<<<<<<< HEAD
/// The ParseSubstrateHeader builtin
pub struct ParseSubstrateHeader;

#[derive(Debug)]
/// The GetSubstrateHeaderSignal builtin
pub struct GetSubstrateHeaderSignal;

#[derive(Debug)]
/// The VerifySubstrateFinalityProof builtin
pub struct VerifySubstrateFinalityProof;

#[derive(Debug)]
/// The MyTest builtin
pub struct MyTest;
=======
/// The Bls12G1Add builtin.
pub struct Bls12G1Add;

#[derive(Debug)]
/// The Bls12G1Mul builtin.
pub struct Bls12G1Mul;

#[derive(Debug)]
/// The Bls12G1MultiExp builtin.
pub struct Bls12G1MultiExp;

#[derive(Debug)]
/// The Bls12G2Add builtin.
pub struct Bls12G2Add;

#[derive(Debug)]
/// The Bls12G2Mul builtin.
pub struct Bls12G2Mul;

#[derive(Debug)]
/// The Bls12G2MultiExp builtin.
pub struct Bls12G2MultiExp;

#[derive(Debug)]
/// The Bls12Pairing builtin.
pub struct Bls12Pairing;

#[derive(Debug)]
/// The Bls12MapFpToG1 builtin.
pub struct Bls12MapFpToG1;

#[derive(Debug)]
/// The Bls12MapFp2ToG2 builtin.
pub struct Bls12MapFp2ToG2;
>>>>>>> d4a74d22

impl Implementation for Identity {
	fn execute(&self, input: &[u8], output: &mut BytesRef) -> Result<(), &'static str> {
		output.write(0, input);
		Ok(())
	}
}

impl Implementation for EcRecover {
	fn execute(&self, i: &[u8], output: &mut BytesRef) -> Result<(), &'static str> {
		let len = min(i.len(), 128);

		let mut input = [0; 128];
		input[..len].copy_from_slice(&i[..len]);

		let hash = H256::from_slice(&input[0..32]);
		let v = H256::from_slice(&input[32..64]);
		let r = H256::from_slice(&input[64..96]);
		let s = H256::from_slice(&input[96..128]);

		let bit = match v[31] {
			27 | 28 if v.0[..31] == [0; 31] => v[31] - 27,
			_ => { return Ok(()); },
		};

		let s = Signature::from_rsv(&r, &s, bit);
		if s.is_valid() {
			// The builtin allows/requires all-zero messages to be valid to
			// recover the public key. Use of such messages is disallowed in
			// `rust-secp256k1` and this is a workaround for that. It is not an
			// openethereum-level error to fail here; instead we return all
			// zeroes and let the caller interpret that outcome.
			let recovery_message = ZeroesAllowedMessage(hash);
			if let Ok(p) = recover_allowing_all_zero_message(&s, recovery_message) {
				let r = keccak(p);
				output.write(0, &[0; 12]);
				output.write(12, &r.as_bytes()[12..]);
			}
		}

		Ok(())
	}
}

impl Implementation for Sha256 {
	fn execute(&self, input: &[u8], output: &mut BytesRef) -> Result<(), &'static str> {
		let d = digest::sha256(input);
		output.write(0, &*d);
		Ok(())
	}
}

impl Implementation for Blake2F {
	/// Format of `input`:
	/// [4 bytes for rounds][64 bytes for h][128 bytes for m][8 bytes for t_0][8 bytes for t_1][1 byte for f]
	fn execute(&self, input: &[u8], output: &mut BytesRef) -> Result<(), &'static str> {
		const BLAKE2_F_ARG_LEN: usize = 213;
		const PROOF: &str = "Checked the length of the input above; qed";

		if input.len() != BLAKE2_F_ARG_LEN {
			trace!(target: "builtin", "input length for Blake2 F precompile should be exactly 213 bytes, was {}", input.len());
			return Err("input length for Blake2 F precompile should be exactly 213 bytes")
		}

		let mut cursor = Cursor::new(input);
		let rounds = cursor.read_u32::<BigEndian>().expect(PROOF);

		// state vector, h
		let mut h = [0u64; 8];
		for state_word in &mut h {
			*state_word = cursor.read_u64::<LittleEndian>().expect(PROOF);
		}

		// message block vector, m
		let mut m = [0u64; 16];
		for msg_word in &mut m {
			*msg_word = cursor.read_u64::<LittleEndian>().expect(PROOF);
		}

		// 2w-bit offset counter, t
		let t = [
			cursor.read_u64::<LittleEndian>().expect(PROOF),
			cursor.read_u64::<LittleEndian>().expect(PROOF),
		];

		// final block indicator flag, "f"
		let f = match input.last() {
				Some(1) => true,
				Some(0) => false,
				_ => {
					trace!(target: "builtin", "incorrect final block indicator flag, was: {:?}", input.last());
					return Err("incorrect final block indicator flag")
				}
			};

		compress(&mut h, m, t, f, rounds as usize);

		let mut output_buf = [0u8; 8 * size_of::<u64>()];
		for (i, state_word) in h.iter().enumerate() {
			output_buf[i*8..(i+1)*8].copy_from_slice(&state_word.to_le_bytes());
		}
		output.write(0, &output_buf[..]);
		Ok(())
	}
}

impl Implementation for Ripemd160 {
	fn execute(&self, input: &[u8], output: &mut BytesRef) -> Result<(), &'static str> {
		let hash = digest::ripemd160(input);
		output.write(0, &[0; 12][..]);
		output.write(12, &hash);
		Ok(())
	}
}

impl Implementation for Modexp {
	fn execute(&self, input: &[u8], output: &mut BytesRef) -> Result<(), &'static str> {
		let mut reader = input.chain(io::repeat(0));
		let mut buf = [0; 32];

		// read lengths as usize.
		// ignoring the first 24 bytes might technically lead us to fall out of consensus,
		// but so would running out of addressable memory!
		let mut read_len = |reader: &mut io::Chain<&[u8], io::Repeat>| {
			reader.read_exact(&mut buf[..]).expect("reading from zero-extended memory cannot fail; qed");
			let mut len_bytes = [0u8; 8];
			len_bytes.copy_from_slice(&buf[24..]);
			u64::from_be_bytes(len_bytes) as usize
		};

		let base_len = read_len(&mut reader);
		let exp_len = read_len(&mut reader);
		let mod_len = read_len(&mut reader);

		// Gas formula allows arbitrary large exp_len when base and modulus are empty, so we need to handle empty base first.
		let r = if base_len == 0 && mod_len == 0 {
			BigUint::zero()
		} else {
			// read the numbers themselves.
			let mut buf = vec![0; max(mod_len, max(base_len, exp_len))];
			let mut read_num = |reader: &mut io::Chain<&[u8], io::Repeat>, len: usize| {
				reader.read_exact(&mut buf[..len]).expect("reading from zero-extended memory cannot fail; qed");
				BigUint::from_bytes_be(&buf[..len])
			};

			let base = read_num(&mut reader, base_len);
			let exponent = read_num(&mut reader, exp_len);
			let modulus = read_num(&mut reader, mod_len);

			if modulus.is_zero() || modulus.is_one() {
				BigUint::zero()
			} else {
				base.modpow(&exponent, &modulus)
			}
		};

		// write output to given memory, left padded and same length as the modulus.
		let bytes = r.to_bytes_be();

		// always true except in the case of zero-length modulus, which leads to
		// output of length and value 1.
		if bytes.len() <= mod_len {
			let res_start = mod_len - bytes.len();
			output.write(res_start, &bytes);
		}

		Ok(())
	}
}

fn read_fr(reader: &mut io::Chain<&[u8], io::Repeat>) -> Result<bn::Fr, &'static str> {
	let mut buf = [0u8; 32];

	reader.read_exact(&mut buf[..]).expect("reading from zero-extended memory cannot fail; qed");
	bn::Fr::from_slice(&buf[0..32]).map_err(|_| "Invalid field element")
}

fn read_point(reader: &mut io::Chain<&[u8], io::Repeat>) -> Result<bn::G1, &'static str> {
	use bn::{Fq, AffineG1, G1, Group};

	let mut buf = [0u8; 32];

	reader.read_exact(&mut buf[..]).expect("reading from zero-extended memory cannot fail; qed");
	let px = Fq::from_slice(&buf[0..32]).map_err(|_| "Invalid point x coordinate")?;

	reader.read_exact(&mut buf[..]).expect("reading from zero-extended memory cannot fail; qed");
	let py = Fq::from_slice(&buf[0..32]).map_err(|_| "Invalid point y coordinate")?;
	Ok(
		if px == Fq::zero() && py == Fq::zero() {
			G1::zero()
		} else {
			AffineG1::new(px, py).map_err(|_| "Invalid curve point")?.into()
		}
	)
}

impl Implementation for Bn128Add {
	// Can fail if any of the 2 points does not belong the bn128 curve
	fn execute(&self, input: &[u8], output: &mut BytesRef) -> Result<(), &'static str> {
		use bn::AffineG1;

		let mut padded_input = input.chain(io::repeat(0));
		let p1 = read_point(&mut padded_input)?;
		let p2 = read_point(&mut padded_input)?;

		let mut write_buf = [0u8; 64];
		if let Some(sum) = AffineG1::from_jacobian(p1 + p2) {
			// point not at infinity
			sum.x().to_big_endian(&mut write_buf[0..32]).expect("Cannot fail since 0..32 is 32-byte length");
			sum.y().to_big_endian(&mut write_buf[32..64]).expect("Cannot fail since 32..64 is 32-byte length");
		}
		output.write(0, &write_buf);

		Ok(())
	}
}

impl Implementation for Bn128Mul {
	// Can fail if first paramter (bn128 curve point) does not actually belong to the curve
	fn execute(&self, input: &[u8], output: &mut BytesRef) -> Result<(), &'static str> {
		use bn::AffineG1;

		let mut padded_input = input.chain(io::repeat(0));
		let p = read_point(&mut padded_input)?;
		let fr = read_fr(&mut padded_input)?;

		let mut write_buf = [0u8; 64];
		if let Some(sum) = AffineG1::from_jacobian(p * fr) {
			// point not at infinity
			sum.x().to_big_endian(&mut write_buf[0..32]).expect("Cannot fail since 0..32 is 32-byte length");
			sum.y().to_big_endian(&mut write_buf[32..64]).expect("Cannot fail since 32..64 is 32-byte length");
		}
		output.write(0, &write_buf);
		Ok(())
	}
}

impl Implementation for Bn128Pairing {
	/// Can fail if:
	///     - input length is not a multiple of 192
	///     - any of odd points does not belong to bn128 curve
	///     - any of even points does not belong to the twisted bn128 curve over the field F_p^2 = F_p[i] / (i^2 + 1)
	fn execute(&self, input: &[u8], output: &mut BytesRef) -> Result<(), &'static str> {
		if input.len() % 192 != 0 {
			return Err("Invalid input length, must be multiple of 192 (3 * (32*2))")
		}

		if let Err(err) = self.execute_with_error(input, output) {
			trace!(target: "builtin", "Pairing error: {:?}", err);
			return Err(err)
		}
		Ok(())
	}
}

impl Bn128Pairing {
	fn execute_with_error(&self, input: &[u8], output: &mut BytesRef) -> Result<(), &'static str> {
		use bn::{AffineG1, AffineG2, Fq, Fq2, pairing_batch, G1, G2, Gt, Group};

		let ret_val = if input.is_empty() {
			U256::one()
		} else {
			// (a, b_a, b_b - each 64-byte affine coordinates)
			let elements = input.len() / 192;
			let mut vals = Vec::new();
			for idx in 0..elements {
				let a_x = Fq::from_slice(&input[idx*192..idx*192+32])
					.map_err(|_| "Invalid a argument x coordinate")?;

				let a_y = Fq::from_slice(&input[idx*192+32..idx*192+64])
					.map_err(|_| "Invalid a argument y coordinate")?;

				let b_a_y = Fq::from_slice(&input[idx*192+64..idx*192+96])
					.map_err(|_| "Invalid b argument imaginary coeff x coordinate")?;

				let b_a_x = Fq::from_slice(&input[idx*192+96..idx*192+128])
					.map_err(|_| "Invalid b argument imaginary coeff y coordinate")?;

				let b_b_y = Fq::from_slice(&input[idx*192+128..idx*192+160])
					.map_err(|_| "Invalid b argument real coeff x coordinate")?;

				let b_b_x = Fq::from_slice(&input[idx*192+160..idx*192+192])
					.map_err(|_| "Invalid b argument real coeff y coordinate")?;

				let b_a = Fq2::new(b_a_x, b_a_y);
				let b_b = Fq2::new(b_b_x, b_b_y);
				let b = if b_a.is_zero() && b_b.is_zero() {
					G2::zero()
				} else {
					G2::from(AffineG2::new(b_a, b_b).map_err(|_| "Invalid b argument - not on curve")?)
				};
				let a = if a_x.is_zero() && a_y.is_zero() {
					G1::zero()
				} else {
					G1::from(AffineG1::new(a_x, a_y).map_err(|_| "Invalid a argument - not on curve")?)
				};
				vals.push((a, b));
			};

			let mul = pairing_batch(&vals);

			if mul == Gt::one() {
				U256::one()
			} else {
				U256::zero()
			}
		};

		let mut buf = [0u8; 32];
		ret_val.to_big_endian(&mut buf);
		output.write(0, &buf);

		Ok(())
	}
}

<<<<<<< HEAD
impl Implementation for ParseSubstrateHeader {
	fn execute(&self, input: &[u8], output: &mut BytesRef) -> Result<(), &'static str> {
		let header = ethereum_contract_builtin::parse_substrate_header(input)
			.map_err(|_error| "Failed to parse Substrate header")?;

		let mut raw_number = [0u8; 32];
		ethereum_contract_builtin::from_substrate_block_number(header.number)
			.map_err(|_| "Failed to serialize Substrate block number")?
			.to_big_endian(&mut raw_number);

		output.write(0, &header.hash[..]);
		output.write(0x20, &header.parent_hash[..]);
		output.write(0x40, &raw_number);
		match header.signal {
			Some(signal) => {
				let mut raw_signal_delay = [0u8; 32];
				ethereum_contract_builtin::from_substrate_block_number(signal.delay)
					.map_err(|_| "Failed to serialize Substrate signal delay")?
					.to_big_endian(&mut raw_signal_delay);
				output.write(0x60, &raw_signal_delay);

				let mut raw_signal_validators_size = [0u8; 32];
				U256::from(signal.validators.len() as u64)
					.to_big_endian(&mut raw_signal_validators_size);
				output.write(0x80, &raw_signal_validators_size);
			},
			None => {
				let raw_zero = [0u8; 32];
				output.write(0x60, &raw_zero);
				output.write(0x80, &raw_zero);
			},
		}

		Ok(())
	}
}

impl Implementation for GetSubstrateHeaderSignal {
	fn execute(&self, input: &[u8], output: &mut BytesRef) -> Result<(), &'static str> {
		let header = ethereum_contract_builtin::parse_substrate_header(input)
			.map_err(|_error| "Failed to parse Substrate header")?;

		match header.signal {
			Some(signal) => {
				output.write(0, &signal.validators);
				Ok(())
			},
			None => Err("Signal is missing from Substrate header"),
		}
	}
}

impl Implementation for VerifySubstrateFinalityProof {
	fn execute(&self, input: &[u8], _output: &mut BytesRef) -> Result<(), &'static str> {
		const DECODE_PROOF: &'static str = "ethabi::encode ensures that arguments are of given type; qed";

		let args = ethabi::decode(
			&[
				ethabi::ParamType::Uint(256),
				ethabi::ParamType::FixedBytes(32),
				ethabi::ParamType::Uint(64),
				ethabi::ParamType::Bytes,
				ethabi::ParamType::Bytes,
			],
			input,
		).map_err(|err| {
			warn!(
				target: "bridge-builtin",
				"Failed to decode verify_substrate_finality_proof arguments: {}",
				err,
			);

			"Failed to decode arguments"
		})?;
		// using two different primitive-types :/
		let mut raw_finality_target_number = [0u8; 32];
		args[0].clone().to_uint().expect(DECODE_PROOF).to_big_endian(&mut raw_finality_target_number);
		let finality_target_number = ethereum_contract_builtin::to_substrate_block_number(
			raw_finality_target_number.into(),
		).map_err(|_| "Failed to parse Substrate block number")?;

		let mut finality_target_hash = [0u8; 32];
		finality_target_hash.copy_from_slice(&args[1].clone().to_fixed_bytes().expect(DECODE_PROOF));
		let finality_target_hash = finality_target_hash.into();
		let best_set_id = args[2].clone().to_uint().expect(DECODE_PROOF);
		let best_set_id = match best_set_id == best_set_id.low_u64().into() {
			true => best_set_id.low_u64(),
			false => {
				warn!(
					target: "bridge-builtin",
					"Failed to decode best_set_id: {} != {}",
					best_set_id,
					best_set_id.low_u64(),
				);
				return Err("Invalid best set id");
			},
		};
		let raw_best_set = args[3].clone().to_bytes().expect(DECODE_PROOF);
		let raw_finality_proof = args[4].clone().to_bytes().expect(DECODE_PROOF);

		ethereum_contract_builtin::verify_substrate_finality_proof(
			finality_target_number,
			finality_target_hash,
			best_set_id,
			&raw_best_set,
			&raw_finality_proof,
		).map_err(|_| "Invalid finality proof provided")
	}
}

impl Implementation for MyTest {
	fn execute(&self, input: &[u8], _output: &mut BytesRef) -> Result<(), &'static str> {
		println!("=== MYTEST: {:?}", input);

		Ok(())
	}
}

=======
impl Implementation for Bls12G1Add {
	fn execute(&self, input: &[u8], output: &mut BytesRef) -> Result<(), &'static str> {
		let result = EIP2537Executor::g1_add(input);

		match result {
			Ok(result_bytes) => {
				output.write(0, &result_bytes[..]);

				Ok(())
			},
			Err(e) => {
				trace!(target: "builtin", "Bls12G1Add error: {:?}", e);

				Err("Bls12G1Add error")
			}
		}
	}
}

impl Implementation for Bls12G1Mul {
	fn execute(&self, input: &[u8], output: &mut BytesRef) -> Result<(), &'static str> {
		let result = EIP2537Executor::g1_mul(input);

		match result {
			Ok(result_bytes) => {
				output.write(0, &result_bytes[..]);

				Ok(())
			},
			Err(e) => {
				trace!(target: "builtin", "Bls12G1Mul error: {:?}", e);

				Err("Bls12G1Mul error")
			}
		}
	}
}

impl Implementation for Bls12G1MultiExp {
	fn execute(&self, input: &[u8], output: &mut BytesRef) -> Result<(), &'static str> {
		let result = EIP2537Executor::g1_multiexp(input);

		match result {
			Ok(result_bytes) => {
				output.write(0, &result_bytes[..]);

				Ok(())
			},
			Err(e) => {
				trace!(target: "builtin", "Bls12G1MultiExp error: {:?}", e);

				Err("Bls12G1MultiExp error")
			}
		}
	}
}

impl Implementation for Bls12G2Add {
	fn execute(&self, input: &[u8], output: &mut BytesRef) -> Result<(), &'static str> {
		let result = EIP2537Executor::g2_add(input);

		match result {
			Ok(result_bytes) => {
				output.write(0, &result_bytes[..]);

				Ok(())
			},
			Err(e) => {
				trace!(target: "builtin", "Bls12G2Add error: {:?}", e);

				Err("Bls12G2Add error")
			}
		}
	}
}

impl Implementation for Bls12G2Mul {
	fn execute(&self, input: &[u8], output: &mut BytesRef) -> Result<(), &'static str> {
		let result = EIP2537Executor::g2_mul(input);

		match result {
			Ok(result_bytes) => {
				output.write(0, &result_bytes[..]);

				Ok(())
			},
			Err(e) => {
				trace!(target: "builtin", "Bls12G2Mul error: {:?}", e);

				Err("Bls12G2Mul error")
			}
		}
	}
}

impl Implementation for Bls12G2MultiExp {
	fn execute(&self, input: &[u8], output: &mut BytesRef) -> Result<(), &'static str> {
		let result = EIP2537Executor::g2_multiexp(input);

		match result {
			Ok(result_bytes) => {
				output.write(0, &result_bytes[..]);

				Ok(())
			},
			Err(e) => {
				trace!(target: "builtin", "Bls12G2MultiExp error: {:?}", e);

				Err("Bls12G2MultiExp error")
			}
		}
	}
}

impl Implementation for Bls12Pairing {
	fn execute(&self, input: &[u8], output: &mut BytesRef) -> Result<(), &'static str> {
		let result = EIP2537Executor::pair(input);

		match result {
			Ok(result_bytes) => {
				output.write(0, &result_bytes[..]);

				Ok(())
			},
			Err(e) => {
				trace!(target: "builtin", "Bls12Pairing error: {:?}", e);

				Err("Bls12Pairing error")
			}
		}
	}
}

impl Implementation for Bls12MapFpToG1 {
	fn execute(&self, input: &[u8], output: &mut BytesRef) -> Result<(), &'static str> {
		let result = EIP2537Executor::map_fp_to_g1(input);

		match result {
			Ok(result_bytes) => {
				output.write(0, &result_bytes[..]);

				Ok(())
			},
			Err(e) => {
				trace!(target: "builtin", "Bls12MapFpToG1 error: {:?}", e);

				Err("Bls12MapFpToG1 error")
			}
		}
	}
}

impl Implementation for Bls12MapFp2ToG2 {
	fn execute(&self, input: &[u8], output: &mut BytesRef) -> Result<(), &'static str> {
		let result = EIP2537Executor::map_fp2_to_g2(input);

		match result {
			Ok(result_bytes) => {
				output.write(0, &result_bytes[..]);

				Ok(())
			},
			Err(e) => {
				trace!(target: "builtin", "Bls12MapFp2ToG2 error: {:?}", e);

				Err("Bls12MapFp2ToG2 error")
			}
		}
	}
}


>>>>>>> d4a74d22
#[cfg(test)]
mod tests {
	use std::convert::TryFrom;
	use ethereum_types::U256;
	use ethjson::spec::builtin::{
		Builtin as JsonBuiltin, Linear as JsonLinearPricing,
		PricingAt, AltBn128Pairing as JsonAltBn128PairingPricing, Pricing as JsonPricing,
	};
	use hex_literal::hex;
	use maplit::btreemap;
	use parity_bytes::BytesRef;
	use super::{
		Builtin, EthereumBuiltin, FromStr, Implementation, Linear,
		ModexpPricer, Pricing,
		Bls12ConstOperations,
		Bls12PairingPrice,Bls12PairingPricer
	};

	#[test]
	fn blake2f_cost() {
		let f = Builtin {
			pricer: btreemap![0 => Pricing::Blake2F(123)],
			native: EthereumBuiltin::from_str("blake2_f").unwrap(),
		};
		// 5 rounds
		let input = hex!("0000000548c9bdf267e6096a3ba7ca8485ae67bb2bf894fe72f36e3cf1361d5f3af54fa5d182e6ad7f520e511f6c3e2b8c68059b6bbd41fbabd9831f79217e1319cde05b61626300000000000000000000000000000000000000000000000000000000000000000000000000000000000000000000000000000000000000000000000000000000000000000000000000000000000000000000000000000000000000000000000000000000000000000000000000000000000000000000000000000000000300000000000000000000000000000001");
		let mut output = [0u8; 64];
		f.execute(&input[..], &mut BytesRef::Fixed(&mut output[..])).unwrap();

		assert_eq!(f.cost(&input[..], 0), U256::from(123*5));
	}

	#[test]
	fn blake2f_cost_on_invalid_length() {
		let f = Builtin {
			pricer: btreemap![0 => Pricing::Blake2F(123)],
			native: EthereumBuiltin::from_str("blake2_f").expect("known builtin"),
		};
		// invalid input (too short)
		let input = hex!("00");

		assert_eq!(f.cost(&input[..], 0), U256::from(0));
	}

	#[test]
	fn blake2_f_is_err_on_invalid_length() {
		let blake2 = EthereumBuiltin::from_str("blake2_f").unwrap();
		// Test vector 1 and expected output from https://github.com/ethereum/EIPs/blob/master/EIPS/eip-152.md#test-vector-1
		let input = hex!("00000c48c9bdf267e6096a3ba7ca8485ae67bb2bf894fe72f36e3cf1361d5f3af54fa5d182e6ad7f520e511f6c3e2b8c68059b6bbd41fbabd9831f79217e1319cde05b61626300000000000000000000000000000000000000000000000000000000000000000000000000000000000000000000000000000000000000000000000000000000000000000000000000000000000000000000000000000000000000000000000000000000000000000000000000000000000000000000000000000000000300000000000000000000000000000001");
		let mut out = [0u8; 64];

		let result = blake2.execute(&input[..], &mut BytesRef::Fixed(&mut out[..]));
		assert!(result.is_err());
		assert_eq!(result.unwrap_err(), "input length for Blake2 F precompile should be exactly 213 bytes");
	}

	#[test]
	fn blake2_f_is_err_on_invalid_length_2() {
		let blake2 = EthereumBuiltin::from_str("blake2_f").unwrap();
		// Test vector 2 and expected output from https://github.com/ethereum/EIPs/blob/master/EIPS/eip-152.md#test-vector-2
		let input = hex!("000000000c48c9bdf267e6096a3ba7ca8485ae67bb2bf894fe72f36e3cf1361d5f3af54fa5d182e6ad7f520e511f6c3e2b8c68059b6bbd41fbabd9831f79217e1319cde05b61626300000000000000000000000000000000000000000000000000000000000000000000000000000000000000000000000000000000000000000000000000000000000000000000000000000000000000000000000000000000000000000000000000000000000000000000000000000000000000000000000000000000000300000000000000000000000000000001");
		let mut out = [0u8; 64];

		let result = blake2.execute(&input[..], &mut BytesRef::Fixed(&mut out[..]));
		assert!(result.is_err());
		assert_eq!(result.unwrap_err(), "input length for Blake2 F precompile should be exactly 213 bytes");
	}

	#[test]
	fn blake2_f_is_err_on_bad_finalization_flag() {
		let blake2 = EthereumBuiltin::from_str("blake2_f").unwrap();
		// Test vector 3 and expected output from https://github.com/ethereum/EIPs/blob/master/EIPS/eip-152.md#test-vector-3
		let input = hex!("0000000c48c9bdf267e6096a3ba7ca8485ae67bb2bf894fe72f36e3cf1361d5f3af54fa5d182e6ad7f520e511f6c3e2b8c68059b6bbd41fbabd9831f79217e1319cde05b61626300000000000000000000000000000000000000000000000000000000000000000000000000000000000000000000000000000000000000000000000000000000000000000000000000000000000000000000000000000000000000000000000000000000000000000000000000000000000000000000000000000000000300000000000000000000000000000002");
		let mut out = [0u8; 64];

		let result = blake2.execute(&input[..], &mut BytesRef::Fixed(&mut out[..]));
		assert!(result.is_err());
		assert_eq!(result.unwrap_err(), "incorrect final block indicator flag");
	}

	#[test]
	fn blake2_f_zero_rounds_is_ok_test_vector_4() {
		let blake2 = EthereumBuiltin::from_str("blake2_f").unwrap();
		// Test vector 4 and expected output from https://github.com/ethereum/EIPs/blob/master/EIPS/eip-152.md#test-vector-4
		let input = hex!("0000000048c9bdf267e6096a3ba7ca8485ae67bb2bf894fe72f36e3cf1361d5f3af54fa5d182e6ad7f520e511f6c3e2b8c68059b6bbd41fbabd9831f79217e1319cde05b61626300000000000000000000000000000000000000000000000000000000000000000000000000000000000000000000000000000000000000000000000000000000000000000000000000000000000000000000000000000000000000000000000000000000000000000000000000000000000000000000000000000000000300000000000000000000000000000001");
		let expected = hex!("08c9bcf367e6096a3ba7ca8485ae67bb2bf894fe72f36e3cf1361d5f3af54fa5d282e6ad7f520e511f6c3e2b8c68059b9442be0454267ce079217e1319cde05b");
		let mut output = [0u8; 64];
		blake2.execute(&input[..], &mut BytesRef::Fixed(&mut output[..])).unwrap();
		assert_eq!(&output[..], &expected[..]);
	}

	#[test]
	fn blake2_f_test_vector_5() {
		let blake2 = EthereumBuiltin::from_str("blake2_f").unwrap();
		// Test vector 5 and expected output from https://github.com/ethereum/EIPs/blob/master/EIPS/eip-152.md#test-vector-5
		let input = hex!("0000000c48c9bdf267e6096a3ba7ca8485ae67bb2bf894fe72f36e3cf1361d5f3af54fa5d182e6ad7f520e511f6c3e2b8c68059b6bbd41fbabd9831f79217e1319cde05b61626300000000000000000000000000000000000000000000000000000000000000000000000000000000000000000000000000000000000000000000000000000000000000000000000000000000000000000000000000000000000000000000000000000000000000000000000000000000000000000000000000000000000300000000000000000000000000000001");
		let expected = hex!("ba80a53f981c4d0d6a2797b69f12f6e94c212f14685ac4b74b12bb6fdbffa2d17d87c5392aab792dc252d5de4533cc9518d38aa8dbf1925ab92386edd4009923");
		let mut out = [0u8; 64];
		blake2.execute(&input[..], &mut BytesRef::Fixed(&mut out[..])).unwrap();
		assert_eq!(&out[..], &expected[..]);
	}

	#[test]
	fn blake2_f_test_vector_6() {
		let blake2 = EthereumBuiltin::from_str("blake2_f").unwrap();
		// Test vector 6 and expected output from https://github.com/ethereum/EIPs/blob/master/EIPS/eip-152.md#test-vector-6
		let input = hex!("0000000c48c9bdf267e6096a3ba7ca8485ae67bb2bf894fe72f36e3cf1361d5f3af54fa5d182e6ad7f520e511f6c3e2b8c68059b6bbd41fbabd9831f79217e1319cde05b61626300000000000000000000000000000000000000000000000000000000000000000000000000000000000000000000000000000000000000000000000000000000000000000000000000000000000000000000000000000000000000000000000000000000000000000000000000000000000000000000000000000000000300000000000000000000000000000000");
		let expected = hex!("75ab69d3190a562c51aef8d88f1c2775876944407270c42c9844252c26d2875298743e7f6d5ea2f2d3e8d226039cd31b4e426ac4f2d3d666a610c2116fde4735");
		let mut out = [0u8; 64];
		blake2.execute(&input[..], &mut BytesRef::Fixed(&mut out[..])).unwrap();
		assert_eq!(&out[..], &expected[..]);
	}

	#[test]
	fn blake2_f_test_vector_7() {
		let blake2 = EthereumBuiltin::from_str("blake2_f").unwrap();
		// Test vector 7 and expected output from https://github.com/ethereum/EIPs/blob/master/EIPS/eip-152.md#test-vector-7
		let input = hex!("0000000148c9bdf267e6096a3ba7ca8485ae67bb2bf894fe72f36e3cf1361d5f3af54fa5d182e6ad7f520e511f6c3e2b8c68059b6bbd41fbabd9831f79217e1319cde05b61626300000000000000000000000000000000000000000000000000000000000000000000000000000000000000000000000000000000000000000000000000000000000000000000000000000000000000000000000000000000000000000000000000000000000000000000000000000000000000000000000000000000000300000000000000000000000000000001");
		let expected = hex!("b63a380cb2897d521994a85234ee2c181b5f844d2c624c002677e9703449d2fba551b3a8333bcdf5f2f7e08993d53923de3d64fcc68c034e717b9293fed7a421");
		let mut out = [0u8; 64];
		blake2.execute(&input[..], &mut BytesRef::Fixed(&mut out[..])).unwrap();
		assert_eq!(&out[..], &expected[..]);
	}

	#[ignore]
	#[test]
	fn blake2_f_test_vector_8() {
		let blake2 = EthereumBuiltin::from_str("blake2_f").unwrap();
		// Test vector 8 and expected output from https://github.com/ethereum/EIPs/blob/master/EIPS/eip-152.md#test-vector-8
		// Note this test is slow, 4294967295/0xffffffff rounds take a while.
		let input = hex!("ffffffff48c9bdf267e6096a3ba7ca8485ae67bb2bf894fe72f36e3cf1361d5f3af54fa5d182e6ad7f520e511f6c3e2b8c68059b6bbd41fbabd9831f79217e1319cde05b61626300000000000000000000000000000000000000000000000000000000000000000000000000000000000000000000000000000000000000000000000000000000000000000000000000000000000000000000000000000000000000000000000000000000000000000000000000000000000000000000000000000000000300000000000000000000000000000001");
		let expected = hex!("fc59093aafa9ab43daae0e914c57635c5402d8e3d2130eb9b3cc181de7f0ecf9b22bf99a7815ce16419e200e01846e6b5df8cc7703041bbceb571de6631d2615");
		let mut out = [0u8; 64];
		blake2.execute(&input[..], &mut BytesRef::Fixed(&mut out[..])).unwrap();
		assert_eq!(&out[..], &expected[..]);
	}

	#[test]
	fn identity() {
		let f = EthereumBuiltin::from_str("identity").unwrap();
		let i = [0u8, 1, 2, 3];

		let mut o2 = [255u8; 2];
		f.execute(&i[..], &mut BytesRef::Fixed(&mut o2[..])).expect("Builtin should not fail");
		assert_eq!(i[0..2], o2);

		let mut o4 = [255u8; 4];
		f.execute(&i[..], &mut BytesRef::Fixed(&mut o4[..])).expect("Builtin should not fail");
		assert_eq!(i, o4);

		let mut o8 = [255u8; 8];
		f.execute(&i[..], &mut BytesRef::Fixed(&mut o8[..])).expect("Builtin should not fail");
		assert_eq!(i, o8[..4]);
		assert_eq!([255u8; 4], o8[4..]);
	}

	#[test]
	fn sha256() {
		let f = EthereumBuiltin::from_str("sha256").unwrap();
		let i = [0u8; 0];

		let mut o = [255u8; 32];
		f.execute(&i[..], &mut BytesRef::Fixed(&mut o[..])).expect("Builtin should not fail");
		assert_eq!(&o[..], hex!("e3b0c44298fc1c149afbf4c8996fb92427ae41e4649b934ca495991b7852b855"));

		let mut o8 = [255u8; 8];
		f.execute(&i[..], &mut BytesRef::Fixed(&mut o8[..])).expect("Builtin should not fail");
		assert_eq!(&o8[..], hex!("e3b0c44298fc1c14"));

		let mut o34 = [255u8; 34];
		f.execute(&i[..], &mut BytesRef::Fixed(&mut o34[..])).expect("Builtin should not fail");
		assert_eq!(&o34[..], &hex!("e3b0c44298fc1c149afbf4c8996fb92427ae41e4649b934ca495991b7852b855ffff")[..]);

		let mut ov = vec![];
		f.execute(&i[..], &mut BytesRef::Flexible(&mut ov)).expect("Builtin should not fail");
		assert_eq!(&ov[..], &hex!("e3b0c44298fc1c149afbf4c8996fb92427ae41e4649b934ca495991b7852b855")[..]);
	}

	#[test]
	fn ripemd160() {
		let f = EthereumBuiltin::from_str("ripemd160").unwrap();
		let i = [0u8; 0];

		let mut o = [255u8; 32];
		f.execute(&i[..], &mut BytesRef::Fixed(&mut o[..])).expect("Builtin should not fail");
		assert_eq!(&o[..], &hex!("0000000000000000000000009c1185a5c5e9fc54612808977ee8f548b2258d31")[..]);

		let mut o8 = [255u8; 8];
		f.execute(&i[..], &mut BytesRef::Fixed(&mut o8[..])).expect("Builtin should not fail");
		assert_eq!(&o8[..], &hex!("0000000000000000")[..]);

		let mut o34 = [255u8; 34];
		f.execute(&i[..], &mut BytesRef::Fixed(&mut o34[..])).expect("Builtin should not fail");
		assert_eq!(&o34[..], &hex!("0000000000000000000000009c1185a5c5e9fc54612808977ee8f548b2258d31ffff")[..]);
	}

	#[test]
	fn ecrecover() {
		let f = EthereumBuiltin::from_str("ecrecover").unwrap();

		let i = hex!("47173285a8d7341e5e972fc677286384f802f8ef42a5ec5f03bbfa254cb01fad000000000000000000000000000000000000000000000000000000000000001b650acf9d3f5f0a2c799776a1254355d5f4061762a237396a99a0e0e3fc2bcd6729514a0dacb2e623ac4abd157cb18163ff942280db4d5caad66ddf941ba12e03");

		let mut o = [255u8; 32];
		f.execute(&i[..], &mut BytesRef::Fixed(&mut o[..])).expect("Builtin should not fail");
		assert_eq!(&o[..], &hex!("000000000000000000000000c08b5542d177ac6686946920409741463a15dddb")[..]);

		let mut o8 = [255u8; 8];
		f.execute(&i[..], &mut BytesRef::Fixed(&mut o8[..])).expect("Builtin should not fail");
		assert_eq!(&o8[..], &hex!("0000000000000000")[..]);

		let mut o34 = [255u8; 34];
		f.execute(&i[..], &mut BytesRef::Fixed(&mut o34[..])).expect("Builtin should not fail");
		assert_eq!(&o34[..], &hex!("000000000000000000000000c08b5542d177ac6686946920409741463a15dddbffff")[..]);

		let i_bad = hex!("47173285a8d7341e5e972fc677286384f802f8ef42a5ec5f03bbfa254cb01fad000000000000000000000000000000000000000000000000000000000000001a650acf9d3f5f0a2c799776a1254355d5f4061762a237396a99a0e0e3fc2bcd6729514a0dacb2e623ac4abd157cb18163ff942280db4d5caad66ddf941ba12e03");
		let mut o = [255u8; 32];
		f.execute(&i_bad[..], &mut BytesRef::Fixed(&mut o[..])).expect("Builtin should not fail");
		assert_eq!(&o[..], &hex!("ffffffffffffffffffffffffffffffffffffffffffffffffffffffffffffffff")[..]);

		let i_bad = hex!("47173285a8d7341e5e972fc677286384f802f8ef42a5ec5f03bbfa254cb01fad000000000000000000000000000000000000000000000000000000000000001b000000000000000000000000000000000000000000000000000000000000001b0000000000000000000000000000000000000000000000000000000000000000");
		let mut o = [255u8; 32];
		f.execute(&i_bad[..], &mut BytesRef::Fixed(&mut o[..])).expect("Builtin should not fail");
		assert_eq!(&o[..], &hex!("ffffffffffffffffffffffffffffffffffffffffffffffffffffffffffffffff")[..]);

		let i_bad = hex!("47173285a8d7341e5e972fc677286384f802f8ef42a5ec5f03bbfa254cb01fad000000000000000000000000000000000000000000000000000000000000001b0000000000000000000000000000000000000000000000000000000000000000000000000000000000000000000000000000000000000000000000000000001b");
		let mut o = [255u8; 32];
		f.execute(&i_bad[..], &mut BytesRef::Fixed(&mut o[..])).expect("Builtin should not fail");
		assert_eq!(&o[..], &hex!("ffffffffffffffffffffffffffffffffffffffffffffffffffffffffffffffff")[..]);

		let i_bad = hex!("47173285a8d7341e5e972fc677286384f802f8ef42a5ec5f03bbfa254cb01fad000000000000000000000000000000000000000000000000000000000000001bffffffffffffffffffffffffffffffffffffffffffffffffffffffffffffffff000000000000000000000000000000000000000000000000000000000000001b");
		let mut o = [255u8; 32];
		f.execute(&i_bad[..], &mut BytesRef::Fixed(&mut o[..])).expect("Builtin should not fail");
		assert_eq!(&o[..], &hex!("ffffffffffffffffffffffffffffffffffffffffffffffffffffffffffffffff")[..]);

		let i_bad = hex!("47173285a8d7341e5e972fc677286384f802f8ef42a5ec5f03bbfa254cb01fad000000000000000000000000000000000000000000000000000000000000001b000000000000000000000000000000000000000000000000000000000000001bffffffffffffffffffffffffffffffffffffffffffffffffffffffffffffffff");
		let mut o = [255u8; 32];
		f.execute(&i_bad[..], &mut BytesRef::Fixed(&mut o[..])).expect("Builtin should not fail");
		assert_eq!(&o[..], &hex!("ffffffffffffffffffffffffffffffffffffffffffffffffffffffffffffffff")[..]);

		// TODO: Should this (corrupted version of the above) fail rather than returning some address?
	/*	let i_bad = FromHex::from_hex("48173285a8d7341e5e972fc677286384f802f8ef42a5ec5f03bbfa254cb01fad000000000000000000000000000000000000000000000000000000000000001b650acf9d3f5f0a2c799776a1254355d5f4061762a237396a99a0e0e3fc2bcd6729514a0dacb2e623ac4abd157cb18163ff942280db4d5caad66ddf941ba12e03").unwrap();
		let mut o = [255u8; 32];
		f.execute(&i_bad[..], &mut BytesRef::Fixed(&mut o[..]));
		assert_eq!(&o[..], &(FromHex::from_hex("ffffffffffffffffffffffffffffffffffffffffffffffffffffffffffffffff").unwrap())[..]);*/
	}

	#[test]
	fn modexp() {
		let f = Builtin {
			pricer: btreemap![0 => Pricing::Modexp(ModexpPricer { divisor: 20 })],
			native: EthereumBuiltin::from_str("modexp").unwrap(),
		};

		// test for potential gas cost multiplication overflow
		{
			let input = hex!("0000000000000000000000000000000000000000000000000000000000000001000000000000000000000000000000000000000000000000000000003b27bafd00000000000000000000000000000000000000000000000000000000503c8ac3");
			let expected_cost = U256::max_value();
			assert_eq!(f.cost(&input[..], 0), expected_cost);
		}

		// test for potential exp len overflow
		{
			let input = hex!("
				00000000000000000000000000000000000000000000000000000000000000ff
				2a1e530000000000000000000000000000000000000000000000000000000000
				0000000000000000000000000000000000000000000000000000000000000000"
				);

			let mut output = vec![0u8; 32];
			let expected = hex!("0000000000000000000000000000000000000000000000000000000000000000");
			let expected_cost = U256::max_value();

			f.execute(&input[..], &mut BytesRef::Fixed(&mut output[..])).expect("Builtin should fail");
			assert_eq!(output, expected);
			assert_eq!(f.cost(&input[..], 0), expected_cost);
		}

		// fermat's little theorem example.
		{
			let input = hex!("
				0000000000000000000000000000000000000000000000000000000000000001
				0000000000000000000000000000000000000000000000000000000000000020
				0000000000000000000000000000000000000000000000000000000000000020
				03
				fffffffffffffffffffffffffffffffffffffffffffffffffffffffefffffc2e
				fffffffffffffffffffffffffffffffffffffffffffffffffffffffefffffc2f"
			);

			let mut output = vec![0u8; 32];
			let expected = hex!("0000000000000000000000000000000000000000000000000000000000000001");
			let expected_cost = 13056;

			f.execute(&input[..], &mut BytesRef::Fixed(&mut output[..])).expect("Builtin should not fail");
			assert_eq!(output, expected);
			assert_eq!(f.cost(&input[..], 0), expected_cost.into());
		}

		// second example from EIP: zero base.
		{
			let input = hex!("
				0000000000000000000000000000000000000000000000000000000000000000
				0000000000000000000000000000000000000000000000000000000000000020
				0000000000000000000000000000000000000000000000000000000000000020
				fffffffffffffffffffffffffffffffffffffffffffffffffffffffefffffc2e
				fffffffffffffffffffffffffffffffffffffffffffffffffffffffefffffc2f"
			);

			let mut output = vec![0u8; 32];
			let expected = hex!("0000000000000000000000000000000000000000000000000000000000000000");
			let expected_cost = 13056;

			f.execute(&input[..], &mut BytesRef::Fixed(&mut output[..])).expect("Builtin should not fail");
			assert_eq!(output, expected);
			assert_eq!(f.cost(&input[..], 0), expected_cost.into());
		}

		// another example from EIP: zero-padding
		{
			let input = hex!("
				0000000000000000000000000000000000000000000000000000000000000001
				0000000000000000000000000000000000000000000000000000000000000002
				0000000000000000000000000000000000000000000000000000000000000020
				03
				ffff
				80"
			);

			let mut output = vec![0u8; 32];
			let expected = hex!("3b01b01ac41f2d6e917c6d6a221ce793802469026d9ab7578fa2e79e4da6aaab");
			let expected_cost = 768;

			f.execute(&input[..], &mut BytesRef::Fixed(&mut output[..])).expect("Builtin should not fail");
			assert_eq!(output, expected);
			assert_eq!(f.cost(&input[..], 0), expected_cost.into());
		}

		// zero-length modulus.
		{
			let input = hex!("
				0000000000000000000000000000000000000000000000000000000000000001
				0000000000000000000000000000000000000000000000000000000000000002
				0000000000000000000000000000000000000000000000000000000000000000
				03
				ffff"
			);

			let mut output = vec![];
			let expected_cost = 0;

			f.execute(&input[..], &mut BytesRef::Flexible(&mut output)).expect("Builtin should not fail");
			assert_eq!(output.len(), 0); // shouldn't have written any output.
			assert_eq!(f.cost(&input[..], 0), expected_cost.into());
		}
	}

	#[test]
	fn bn128_add() {

		let f = Builtin {
			pricer: btreemap![0 => Pricing::Linear(Linear { base: 0, word: 0 })],
			native: EthereumBuiltin::from_str("alt_bn128_add").unwrap(),
		};

		// zero-points additions
		{
			let input = hex!("
				0000000000000000000000000000000000000000000000000000000000000000
				0000000000000000000000000000000000000000000000000000000000000000
				0000000000000000000000000000000000000000000000000000000000000000
				0000000000000000000000000000000000000000000000000000000000000000"
			);

			let mut output = vec![0u8; 64];
			let expected = hex!("
				0000000000000000000000000000000000000000000000000000000000000000
				0000000000000000000000000000000000000000000000000000000000000000"
			);

			f.execute(&input[..], &mut BytesRef::Fixed(&mut output[..])).expect("Builtin should not fail");
			assert_eq!(output, &expected[..]);
		}

		// no input, should not fail
		{
			let mut empty = [0u8; 0];
			let input = BytesRef::Fixed(&mut empty);

			let mut output = vec![0u8; 64];
			let expected = hex!("
				0000000000000000000000000000000000000000000000000000000000000000
				0000000000000000000000000000000000000000000000000000000000000000"
			);

			f.execute(&input[..], &mut BytesRef::Fixed(&mut output[..])).expect("Builtin should not fail");
			assert_eq!(output, &expected[..]);
		}

		// should fail - point not on curve
		{
			let input = hex!("
				1111111111111111111111111111111111111111111111111111111111111111
				1111111111111111111111111111111111111111111111111111111111111111
				1111111111111111111111111111111111111111111111111111111111111111
				1111111111111111111111111111111111111111111111111111111111111111"
			);

			let mut output = vec![0u8; 64];

			let res = f.execute(&input[..], &mut BytesRef::Fixed(&mut output[..]));
			assert!(res.is_err(), "There should be built-in error here");
		}
	}

	#[test]
	fn bn128_mul() {

		let f = Builtin {
			pricer: btreemap![0 => Pricing::Linear(Linear { base: 0, word: 0 })],
			native: EthereumBuiltin::from_str("alt_bn128_mul").unwrap(),
		};

		// zero-point multiplication
		{
			let input = hex!("
				0000000000000000000000000000000000000000000000000000000000000000
				0000000000000000000000000000000000000000000000000000000000000000
				0200000000000000000000000000000000000000000000000000000000000000"
			);

			let mut output = vec![0u8; 64];
			let expected = hex!("
				0000000000000000000000000000000000000000000000000000000000000000
				0000000000000000000000000000000000000000000000000000000000000000"
			);

			f.execute(&input[..], &mut BytesRef::Fixed(&mut output[..])).expect("Builtin should not fail");
			assert_eq!(output, &expected[..]);
		}

		// should fail - point not on curve
		{
			let input = hex!("
				1111111111111111111111111111111111111111111111111111111111111111
				1111111111111111111111111111111111111111111111111111111111111111
				0f00000000000000000000000000000000000000000000000000000000000000"
			);

			let mut output = vec![0u8; 64];

			let res = f.execute(&input[..], &mut BytesRef::Fixed(&mut output[..]));
			assert!(res.is_err(), "There should be built-in error here");
		}
	}

	fn builtin_pairing() -> Builtin {
		Builtin {
			pricer: btreemap![0 => Pricing::Linear(Linear { base: 0, word: 0 })],
			native: EthereumBuiltin::from_str("alt_bn128_pairing").unwrap(),
		}
	}

	fn empty_test(f: Builtin, expected: Vec<u8>) {
		let mut empty = [0u8; 0];
		let input = BytesRef::Fixed(&mut empty);

		let mut output = vec![0u8; expected.len()];

		f.execute(&input[..], &mut BytesRef::Fixed(&mut output[..])).expect("Builtin should not fail");
		assert_eq!(output, expected);
	}

	fn error_test(f: Builtin, input: &[u8], msg_contains: Option<&str>) {
		let mut output = vec![0u8; 64];
		let res = f.execute(input, &mut BytesRef::Fixed(&mut output[..]));
		if let Some(msg) = msg_contains {
			if let Err(e) = res {
				if !e.contains(msg) {
					panic!("There should be error containing '{}' here, but got: '{}'", msg, e);
				}
			}
		} else {
			assert!(res.is_err(), "There should be built-in error here");
		}
	}

	#[test]
	fn bn128_pairing_empty() {
		// should not fail, because empty input is a valid input of 0 elements
		empty_test(
			builtin_pairing(),
			hex!("0000000000000000000000000000000000000000000000000000000000000001").to_vec(),
		);
	}

	#[test]
	fn bn128_pairing_notcurve() {
		// should fail - point not on curve
		error_test(
			builtin_pairing(),
			&hex!("
				1111111111111111111111111111111111111111111111111111111111111111
				1111111111111111111111111111111111111111111111111111111111111111
				1111111111111111111111111111111111111111111111111111111111111111
				1111111111111111111111111111111111111111111111111111111111111111
				1111111111111111111111111111111111111111111111111111111111111111
				1111111111111111111111111111111111111111111111111111111111111111"
			),
			Some("not on curve"),
		);
	}

	#[test]
	fn bn128_pairing_fragmented() {
		// should fail - input length is invalid
		error_test(
			builtin_pairing(),
			&hex!("
				1111111111111111111111111111111111111111111111111111111111111111
				1111111111111111111111111111111111111111111111111111111111111111
				111111111111111111111111111111"
			),
			Some("Invalid input length"),
		);
	}

	#[test]
	#[should_panic]
	fn from_unknown_linear() {
		let _ = EthereumBuiltin::from_str("foo").unwrap();
	}

	#[test]
	fn is_active() {
		let pricer = Pricing::Linear(Linear { base: 10, word: 20 });
		let b = Builtin {
			pricer: btreemap![100_000 => pricer],
			native: EthereumBuiltin::from_str("identity").unwrap(),
		};

		assert!(!b.is_active(99_999));
		assert!(b.is_active(100_000));
		assert!(b.is_active(100_001));
	}

	#[test]
	fn from_named_linear() {
		let pricer = Pricing::Linear(Linear { base: 10, word: 20 });
		let b = Builtin {
			pricer: btreemap![0 => pricer],
			native: EthereumBuiltin::from_str("identity").unwrap(),
		};

		assert_eq!(b.cost(&[0; 0], 0), U256::from(10));
		assert_eq!(b.cost(&[0; 1], 0), U256::from(30));
		assert_eq!(b.cost(&[0; 32], 0), U256::from(30));
		assert_eq!(b.cost(&[0; 33], 0), U256::from(50));

		let i = [0u8, 1, 2, 3];
		let mut o = [255u8; 4];
		b.execute(&i[..], &mut BytesRef::Fixed(&mut o[..])).expect("Builtin should not fail");
		assert_eq!(i, o);
	}

	#[test]
	fn from_json() {
		let b = Builtin::try_from(ethjson::spec::Builtin {
			name: "identity".to_owned(),
			pricing: btreemap![
				0 => PricingAt {
					info: None,
					price: JsonPricing::Linear(JsonLinearPricing { base: 10, word: 20 })
				}
			]
		}).expect("known builtin");

		assert_eq!(b.cost(&[0; 0], 0), U256::from(10));
		assert_eq!(b.cost(&[0; 1], 0), U256::from(30));
		assert_eq!(b.cost(&[0; 32], 0), U256::from(30));
		assert_eq!(b.cost(&[0; 33], 0), U256::from(50));

		let i = [0u8, 1, 2, 3];
		let mut o = [255u8; 4];
		b.execute(&i[..], &mut BytesRef::Fixed(&mut o[..])).expect("Builtin should not fail");
		assert_eq!(i, o);
	}

	#[test]
	fn bn128_pairing_eip1108_transition() {
		let b = Builtin::try_from(JsonBuiltin {
			name: "alt_bn128_pairing".to_owned(),
			pricing: btreemap![
				10 => PricingAt {
					info: None,
					price: JsonPricing::AltBn128Pairing(JsonAltBn128PairingPricing {
						base: 100_000,
						pair: 80_000,
					}),
				},
				20 => PricingAt {
					info: None,
					price: JsonPricing::AltBn128Pairing(JsonAltBn128PairingPricing {
						base: 45_000,
						pair: 34_000,
					}),
				}
			],
		}).unwrap();

		assert_eq!(b.cost(&[0; 192 * 3], 10), U256::from(340_000), "80 000 * 3 + 100 000 == 340 000");
		assert_eq!(b.cost(&[0; 192 * 7], 20), U256::from(283_000), "34 000 * 7 + 45 000 == 283 000");
	}

	#[test]
	fn bn128_add_eip1108_transition() {
		let b = Builtin::try_from(JsonBuiltin {
			name: "alt_bn128_add".to_owned(),
			pricing: btreemap![
				10 => PricingAt {
					info: None,
					price: JsonPricing::Linear(JsonLinearPricing {
						base: 500,
						word: 0,
					}),
				},
				20 => PricingAt {
					info: None,
					price: JsonPricing::Linear(JsonLinearPricing {
						base: 150,
						word: 0,
					}),
				}
			],
		}).unwrap();

		assert_eq!(b.cost(&[0; 192], 10), U256::from(500));
		assert_eq!(b.cost(&[0; 10], 20), U256::from(150), "after istanbul hardfork gas cost for add should be 150");
	}

	#[test]
	fn bn128_mul_eip1108_transition() {
		let b = Builtin::try_from(JsonBuiltin {
			name: "alt_bn128_mul".to_owned(),
			pricing: btreemap![
				10 => PricingAt {
					info: None,
					price: JsonPricing::Linear(JsonLinearPricing {
						base: 40_000,
						word: 0,
					}),
				},
				20 => PricingAt {
					info: None,
					price: JsonPricing::Linear(JsonLinearPricing {
						base: 6_000,
						word: 0,
					}),
				}
			],
		}).unwrap();

		assert_eq!(b.cost(&[0; 192], 10), U256::from(40_000));
		assert_eq!(b.cost(&[0; 10], 20), U256::from(6_000), "after istanbul hardfork gas cost for mul should be 6 000");
	}


	#[test]
	fn multimap_use_most_recent_on_activate() {
		let b = Builtin::try_from(JsonBuiltin {
			name: "alt_bn128_mul".to_owned(),
			pricing: btreemap![
				10 => PricingAt {
					info: None,
					price: JsonPricing::Linear(JsonLinearPricing {
						base: 40_000,
						word: 0,
					}),
				},
				20 => PricingAt {
					info: None,
					price: JsonPricing::Linear(JsonLinearPricing {
						base: 6_000,
						word: 0,
					})
				},
				100 => PricingAt {
					info: None,
					price: JsonPricing::Linear(JsonLinearPricing {
						base: 1_337,
						word: 0,
					})
				}
			]
		}).unwrap();

		assert_eq!(b.cost(&[0; 2], 0), U256::zero(), "not activated yet; should be zero");
		assert_eq!(b.cost(&[0; 3], 10), U256::from(40_000), "use price #1");
		assert_eq!(b.cost(&[0; 4], 20), U256::from(6_000), "use price #2");
		assert_eq!(b.cost(&[0; 1], 99), U256::from(6_000), "use price #2");
		assert_eq!(b.cost(&[0; 1], 100), U256::from(1_337), "use price #3");
		assert_eq!(b.cost(&[0; 1], u64::max_value()), U256::from(1_337), "use price #3 indefinitely");
	}


	#[test]
	fn multimap_use_last_with_same_activate_at() {
		let b = Builtin::try_from(JsonBuiltin {
			name: "alt_bn128_mul".to_owned(),
			pricing: btreemap![
				1 => PricingAt {
					info: None,
					price: JsonPricing::Linear(JsonLinearPricing {
						base: 40_000,
						word: 0,
					}),
				},
				1 => PricingAt {
					info: None,
					price: JsonPricing::Linear(JsonLinearPricing {
						base: 6_000,
						word: 0,
					}),
				},
				1 => PricingAt {
					info: None,
					price: JsonPricing::Linear(JsonLinearPricing {
						base: 1_337,
						word: 0,
					}),
				}
			],
		}).unwrap();

		assert_eq!(b.cost(&[0; 1], 0), U256::from(0), "not activated yet");
		assert_eq!(b.cost(&[0; 1], 1), U256::from(1_337), "use price #3");
	}

	#[test]
	fn bls12_381_g1_add() {
		let f = Builtin {
			pricer: btreemap![0 => Pricing::Bls12ConstOperations(Bls12ConstOperations{price: 1})],
			native: EthereumBuiltin::from_str("bls12_381_g1_add").unwrap(),
		};

		let input = hex!("
			00000000000000000000000000000000117dbe419018f67844f6a5e1b78a1e597283ad7b8ee7ac5e58846f5a5fd68d0da99ce235a91db3ec1cf340fe6b7afcdb
			0000000000000000000000000000000013316f23de032d25e912ae8dc9b54c8dba1be7cecdbb9d2228d7e8f652011d46be79089dd0a6080a73c82256ce5e4ed2
			000000000000000000000000000000000441e7f7f96198e4c23bd5eb16f1a7f045dbc8c53219ab2bcea91d3a027e2dfe659feac64905f8b9add7e4bfc91bec2b
			0000000000000000000000000000000005fc51bb1b40c87cd4292d4b66f8ca5ce4ef9abd2b69d4464b4879064203bda7c9fc3f896a3844ebc713f7bb20951d95
		");
		let expected = hex!("
			0000000000000000000000000000000016b8ab56b45a9294466809b8e858c1ad15ad0d52cfcb62f8f5753dc94cee1de6efaaebce10701e3ec2ecaa9551024ea
			600000000000000000000000000000000124571eec37c0b1361023188d66ec17c1ec230d31b515e0e81e599ec19e40c8a7c8cdea9735bc3d8b4e37ca7e5dd71f6
		");

		let mut output = [0u8; 128];

		f.execute(&input[..], &mut BytesRef::Fixed(&mut output[..])).expect("Builtin should not fail");
		assert_eq!(&output[..], &expected[..]);
	}

	#[test]
	fn bls12_381_g1_mul() {
		let f = Builtin {
			pricer: btreemap![0 => Pricing::Bls12ConstOperations(Bls12ConstOperations{price: 1})],
			native: EthereumBuiltin::from_str("bls12_381_g1_mul").unwrap(),
		};

		let input = hex!("
			000000000000000000000000000000000b3a1dfe2d1b62538ed49648cb2a8a1d66bdc4f7a492eee59942ab810a306876a7d49e5ac4c6bb1613866c158ded993e
			000000000000000000000000000000001300956110f47ca8e2aacb30c948dfd046bf33f69bf54007d76373c5a66019454da45e3cf14ce2b9d53a50c9b4366aa3
			ac23d04ee3acc757aae6795532ce4c9f34534e506a4d843a26b052a040c79659
		");
		let expected = hex!("
			000000000000000000000000000000001227b7021e9d3dc8bcbf5b346fc503f7f8576965769c5e22bb70056eef03c84b8c80290ae9ce20345770290c55549bce
			00000000000000000000000000000000188ddbbfb4ad2d34a8d3dc0ec92b70b63caa73ad7dea0cc9740bac2309b4bb11107912bd086379746e9a9bcd26d4db58
		");

		let mut output = [0u8; 128];

		f.execute(&input[..], &mut BytesRef::Fixed(&mut output[..])).expect("Builtin should not fail");
		assert_eq!(&output[..], &expected[..]);
	}

	#[test]
	fn bls12_381_g1_multiexp() {
		let f = Builtin {
			pricer: btreemap![0 => Pricing::Bls12ConstOperations(Bls12ConstOperations{price: 1})],
			native: EthereumBuiltin::from_str("bls12_381_g1_multiexp").unwrap(),
		};
		let input = hex!("
			0000000000000000000000000000000012196c5a43d69224d8713389285f26b98f86ee910ab3dd668e413738282003cc5b7357af9a7af54bb713d62255e80f56
			0000000000000000000000000000000006ba8102bfbeea4416b710c73e8cce3032c31c6269c44906f8ac4f7874ce99fb17559992486528963884ce429a992fee
			b3c940fe79b6966489b527955de7599194a9ac69a6ff58b8d99e7b1084f0464e
			00000000000000000000000000000000117dbe419018f67844f6a5e1b78a1e597283ad7b8ee7ac5e58846f5a5fd68d0da99ce235a91db3ec1cf340fe6b7afcdb
			0000000000000000000000000000000013316f23de032d25e912ae8dc9b54c8dba1be7cecdbb9d2228d7e8f652011d46be79089dd0a6080a73c82256ce5e4ed2
			4d0e25bf3f6fc9f4da25d21fdc71773f1947b7a8a775b8177f7eca990b05b71d
			0000000000000000000000000000000008ab7b556c672db7883ec47efa6d98bb08cec7902ebb421aac1c31506b177ac444ffa2d9b400a6f1cbdc6240c607ee11
			0000000000000000000000000000000016b7fa9adf4addc2192271ce7ad3c8d8f902d061c43b7d2e8e26922009b777855bffabe7ed1a09155819eabfa87f276f
			973f40c12c92b703d7b7848ef8b4466d40823aad3943a312b57432b91ff68be1
			0000000000000000000000000000000015ff9a232d9b5a8020a85d5fe08a1dcfb73ece434258fe0e2fddf10ddef0906c42dcb5f5d62fc97f934ba900f17beb33
			0000000000000000000000000000000009cfe4ee2241d9413c616462d7bac035a6766aeaab69c81e094d75b840df45d7e0dfac0265608b93efefb9a8728b98e4
			4c51f97bcdda93904ae26991b471e9ea942e2b5b8ed26055da11c58bc7b5002a
			0000000000000000000000000000000017a17b82e3bfadf3250210d8ef572c02c3610d65ab4d7366e0b748768a28ee6a1b51f77ed686a64f087f36f641e7dca9
			00000000000000000000000000000000077ea73d233ccea51dc4d5acecf6d9332bf17ae51598f4b394a5f62fb387e9c9aa1d6823b64a074f5873422ca57545d3
			8964d5867927bc3e35a0b4c457482373969bff5edff8a781d65573e07fd87b89
			000000000000000000000000000000000c1243478f4fbdc21ea9b241655947a28accd058d0cdb4f9f0576d32f09dddaf0850464550ff07cab5927b3e4c863ce9
			0000000000000000000000000000000015fb54db10ffac0b6cd374eb7168a8cb3df0a7d5f872d8e98c1f623deb66df5dd08ff4c3658f2905ec8bd02598bd4f90
			787c38b944eadbd03fd3187f450571740f6cd00e5b2e560165846eb800e5c944
			000000000000000000000000000000000328f09584b6d6c98a709fc22e184123994613aca95a28ac53df8523b92273eb6f4e2d9b2a7dcebb474604d54a210719
			000000000000000000000000000000001220ebde579911fe2e707446aaad8d3789fae96ae2e23670a4fd856ed82daaab704779eb4224027c1ed9460f39951a1b
			aaee7ae2a237e8e53560c79e7baa9adf9c00a0ea4d6f514e7a6832eb15cef1e1
			0000000000000000000000000000000002ebfa98aa92c32a29ebe17fcb1819ba82e686abd9371fcee8ea793b4c72b6464085044f818f1f5902396df0122830cb
			00000000000000000000000000000000001184715b8432ed190b459113977289a890f68f6085ea111466af15103c9c02467da33e01d6bff87fd57db6ccba442a
			dac6ed3ef45c1d7d3028f0f89e5458797996d3294b95bebe049b76c7d0db317c
			0000000000000000000000000000000009d6424e002439998e91cd509f85751ad25e574830c564e7568347d19e3f38add0cab067c0b4b0801785a78bcbeaf246
			000000000000000000000000000000000ef6d7db03ee654503b46ff0dbc3297536a422e963bda9871a8da8f4eeb98dedebd6071c4880b4636198f4c2375dc795
			bb30985756c3ca075114c92f231575d6befafe4084517f1166a47376867bd108
			0000000000000000000000000000000002d1cdb93191d1f9f0308c2c55d0208a071f5520faca7c52ab0311dbc9ba563bd33b5dd6baa77bf45ac2c3269e945f48
			00000000000000000000000000000000072a52106e6d7b92c594c4dacd20ef5fab7141e45c231457cd7e71463b2254ee6e72689e516fa6a8f29f2a173ce0a190
			fb730105809f64ea522983d6bbb62f7e2e8cbf702685e9be10e2ef71f8187672
			0000000000000000000000000000000000641642f6801d39a09a536f506056f72a619c50d043673d6d39aa4af11d8e3ded38b9c3bbc970dbc1bd55d68f94b50d
			0000000000000000000000000000000009ab050de356a24aea90007c6b319614ba2f2ed67223b972767117769e3c8e31ee4056494628fb2892d3d37afb6ac943
			b6a9408625b0ca8fcbfb21d34eec2d8e24e9a30d2d3b32d7a37d110b13afbfea
			000000000000000000000000000000000fd4893addbd58fb1bf30b8e62bef068da386edbab9541d198e8719b2de5beb9223d87387af82e8b55bd521ff3e47e2d
			000000000000000000000000000000000f3a923b76473d5b5a53501790cb02597bb778bdacb3805a9002b152d22241ad131d0f0d6a260739cbab2c2fe602870e
			3b77283d0a7bb9e17a27e66851792fdd605cc0a339028b8985390fd024374c76
			0000000000000000000000000000000002cb4b24c8aa799fd7cb1e4ab1aab1372113200343d8526ea7bc64dfaf926baf5d90756a40e35617854a2079cd07fba4
			0000000000000000000000000000000003327ca22bd64ebd673cc6d5b02b2a8804d5353c9d251637c4273ad08d581cc0d58da9bea27c37a0b3f4961dbafd276b
			dd994eae929aee7428fdda2e44f8cb12b10b91c83b22abc8bbb561310b62257c
			00000000000000000000000000000000024ad70f2b2105ca37112858e84c6f5e3ffd4a8b064522faae1ecba38fabd52a6274cb46b00075deb87472f11f2e67d9
			0000000000000000000000000000000010a502c8b2a68aa30d2cb719273550b9a3c283c35b2e18a01b0b765344ffaaa5cb30a1e3e6ecd3a53ab67658a5787681
			7010b134989c8368c7f831f9dd9f9a890e2c1435681107414f2e8637153bbf6a
			0000000000000000000000000000000000704cc57c8e0944326ddc7c747d9e7347a7f6918977132eea269f161461eb64066f773352f293a3ac458dc3ccd5026a
			000000000000000000000000000000001099d3c2bb2d082f2fdcbed013f7ac69e8624f4fcf6dfab3ee9dcf7fbbdb8c49ee79de40e887c0b6828d2496e3a6f768
			94c68bc8d91ac8c489ee87dbfc4b94c93c8bbd5fc04c27db8b02303f3a659054
			00000000000000000000000000000000130535a29392c77f045ac90e47f2e7b3cffff94494fe605aad345b41043f6663ada8e2e7ecd3d06f3b8854ef92212f42
			000000000000000000000000000000001699a3cc1f10cd2ed0dc68eb916b4402e4f12bf4746893bf70e26e209e605ea89e3d53e7ac52bd07713d3c8fc671931d
			b3682accc3939283b870357cf83683350baf73aa0d3d68bda82a0f6ae7e51746
		");
		let expected = hex!("
			000000000000000000000000000000000b370fc4ca67fb0c3c270b1b4c4816ef953cd9f7cf6ad20e88099c40aace9c4bb3f4cd215e5796f65080c69c9f4d2a0f
			0000000000000000000000000000000007203220935ddc0190e2d7a99ec3f9231da550768373f9a5933dffd366f48146f8ea5fe5dee6539d925288083bb5a8f1
		");

		let mut output = [0u8; 128];

		f.execute(&input[..], &mut BytesRef::Fixed(&mut output[..])).expect("Builtin should not fail");
		assert_eq!(&output[..], &expected[..]);
	}
	
	#[test]
	fn bls12_381_g2_add() {
		let f = Builtin {
			pricer: btreemap![0 => Pricing::Bls12ConstOperations(Bls12ConstOperations{price: 1})],
			native: EthereumBuiltin::from_str("bls12_381_g2_add").unwrap(),
		};
		let input = hex!("
			00000000000000000000000000000000161c595d151a765c7dee03c9210414cdffab84b9078b4b98f9df09be5ec299b8f6322c692214f00ede97958f235c352b
			00000000000000000000000000000000106883e0937cb869e579b513bde8f61020fcf26be38f8b98eae3885cedec2e028970415fc653cf10e64727b7f6232e06
			000000000000000000000000000000000f351a82b733af31af453904874b7ca6252957a1ab51ec7f7b6fff85bbf3331f870a7e72a81594a9930859237e7a154d
			0000000000000000000000000000000012fcf20d1750901f2cfed64fd362f010ee64fafe9ddab406cc352b65829b929881a50514d53247d1cca7d6995d0bc9b2
			00000000000000000000000000000000148b7dfc21521d79ff817c7a0305f1048851e283be13c07d5c04d28b571d48172838399ba539529e8d037ffd1f729558
			0000000000000000000000000000000003015abea326c15098f5205a8b2d3cd74d72dac59d60671ca6ef8c9c714ea61ffdacd46d1024b5b4f7e6b3b569fabaf2
			0000000000000000000000000000000011f0c512fe7dc2dd8abdc1d22c2ecd2e7d1b84f8950ab90fc93bf54badf7bb9a9bad8c355d52a5efb110dca891e4cc3d
			0000000000000000000000000000000019774010814d1d94caf3ecda3ef4f5c5986e966eaf187c32a8a5a4a59452af0849690cf71338193f2d8435819160bcfb
		");
		let expected = hex!("
			000000000000000000000000000000000383ab7a17cc57e239e874af3f1aaabba0e64625b848676712f05f56132dbbd1cadfabeb3fe1f461daba3f1720057ddd
			00000000000000000000000000000000096967e9b3747f1b8e344535eaa0c51e70bc77412bfaa2a7ce76f11f570c9febb8f4227316866a416a50436d098e6f9a
			000000000000000000000000000000001079452b7519a7b090d668d54c266335b1cdd1080ed867dd17a2476b11c2617da829bf740e51cb7dfd60d73ed02c0c67
			00000000000000000000000000000000015fc3a972e05cbd9014882cfe6f2f16d0291c403bf28b05056ac625e4f71dfb1295c85d73145ef554614e6eb2d5bf02
		");

		let mut output = [0u8; 256];

		f.execute(&input[..], &mut BytesRef::Fixed(&mut output[..])).expect("Builtin should not fail");
		assert_eq!(&output[..], &expected[..]);
	}

	#[test]
	fn bls12_381_g2_mul() {
		let f = Builtin {
			pricer: btreemap![0 => Pricing::Bls12ConstOperations(Bls12ConstOperations{price: 1})],
			native: EthereumBuiltin::from_str("bls12_381_g2_mul").unwrap(),
		};

		let input = hex!("
			00000000000000000000000000000000159da74f15e4c614b418997f81a1b8a3d9eb8dd80d94b5bad664bff271bb0f2d8f3c4ceb947dc6300d5003a2f7d7a829
			000000000000000000000000000000000cdd4d1d4666f385dd54052cf5c1966328403251bebb29f0d553a9a96b5ade350c8493270e9b5282d8a06f9fa8d7b1d9
			00000000000000000000000000000000189f8d3c94fdaa72cc67a7f93d35f91e22206ff9e97eed9601196c28d45b69c802ae92bcbf582754717b0355e08d37c0
			00000000000000000000000000000000054b0a282610f108fc7f6736b8c22c8778d082bf4b0d0abca5a228198eba6a868910dd5c5c440036968e977955054196
			b6a9408625b0ca8fcbfb21d34eec2d8e24e9a30d2d3b32d7a37d110b13afbfea
		");
		let expected = hex!("
			000000000000000000000000000000000b24adeb2ca184c9646cb39f45e0cf8711e10bf308ddae06519562b0af3b43be44c2fcb90622726f7446ed690551d30e
			00000000000000000000000000000000069467c3edc19416067f572c51740ba8e0e7380121ade98e38ce26d907a2bf3a4e82af2bd195b6c3b7c9b29218880531
			000000000000000000000000000000000eb8c90d0727511be53ffcb6f3b144c07983ed4b76d31ab003e45b37c7bc1066910f5e29f5adad5757af979dd0d8351d
			0000000000000000000000000000000004760f8d814189dcd893949797a3c4f56f2b60964bba3a4fc741e7ead05eb886787b2502fc64b20363eeba44e65d0ca0
		");

		let mut output = [0u8; 256];

		f.execute(&input[..], &mut BytesRef::Fixed(&mut output[..])).expect("Builtin should not fail");
		assert_eq!(&output[..], &expected[..]);
	}

	#[test]
	fn bls12_381_g2_multiexp() {
		let f = Builtin {
			pricer: btreemap![0 => Pricing::Bls12ConstOperations(Bls12ConstOperations{price: 1})],
			native: EthereumBuiltin::from_str("bls12_381_g2_multiexp").unwrap(),
		};

		let input = hex!("
			00000000000000000000000000000000039b10ccd664da6f273ea134bb55ee48f09ba585a7e2bb95b5aec610631ac49810d5d616f67ba0147e6d1be476ea220e
			0000000000000000000000000000000000fbcdff4e48e07d1f73ec42fe7eb026f5c30407cfd2f22bbbfe5b2a09e8a7bb4884178cb6afd1c95f80e646929d3004
			0000000000000000000000000000000001ed3b0e71acb0adbf44643374edbf4405af87cfc0507db7e8978889c6c3afbe9754d1182e98ac3060d64994d31ef576
			000000000000000000000000000000001681a2bf65b83be5a2ca50430949b6e2a099977482e9405b593f34d2ed877a3f0d1bddc37d0cec4d59d7df74b2b8f2df
			b3c940fe79b6966489b527955de7599194a9ac69a6ff58b8d99e7b1084f0464e
			0000000000000000000000000000000018c0ada6351b70661f053365deae56910798bd2ace6e2bf6ba4192d1a229967f6af6ca1c9a8a11ebc0a232344ee0f6d6
			000000000000000000000000000000000cc70a587f4652039d8117b6103858adcd9728f6aebe230578389a62da0042b7623b1c0436734f463cfdd187d2090324
			0000000000000000000000000000000009f50bd7beedb23328818f9ffdafdb6da6a4dd80c5a9048ab8b154df3cad938ccede829f1156f769d9e149791e8e0cd9
			00000000000000000000000000000000079ba50d2511631b20b6d6f3841e616e9d11b68ec3368cd60129d9d4787ab56c4e9145a38927e51c9cd6271d493d9388
			4d0e25bf3f6fc9f4da25d21fdc71773f1947b7a8a775b8177f7eca990b05b71d
			0000000000000000000000000000000003632695b09dbf86163909d2bb25995b36ad1d137cf252860fd4bb6c95749e19eb0c1383e9d2f93f2791cb0cf6c8ed9d
			000000000000000000000000000000001688a855609b0bbff4452d146396558ff18777f329fd4f76a96859dabfc6a6f6977c2496280dbe3b1f8923990c1d6407
			000000000000000000000000000000000c8567fee05d05af279adc67179468a29d7520b067dbb348ee315a99504f70a206538b81a457cce855f4851ad48b7e80
			000000000000000000000000000000001238dcdfa80ea46e1500026ea5feadb421de4409f4992ffbf5ae59fa67fd82f38452642a50261b849e74b4a33eed70cc
			973f40c12c92b703d7b7848ef8b4466d40823aad3943a312b57432b91ff68be1
			000000000000000000000000000000000149704960cccf9d5ea414c73871e896b1d4cf0a946b0db72f5f2c5df98d2ec4f3adbbc14c78047961bc9620cb6cfb59
			00000000000000000000000000000000140c5d25e534fb1bfdc19ba4cecaabe619f6e0cd3d60b0f17dafd7bcd27b286d4f4477d00c5e1af22ee1a0c67fbf177c
			00000000000000000000000000000000029a1727041590b8459890de736df15c00d80ab007c3aee692ddcdf75790c9806d198e9f4502bec2f0a623491c3f877d
			0000000000000000000000000000000008a94c98baa9409151030d4fae2bd4a64c6f11ea3c99b9661fdaed226b9a7c2a7d609be34afda5d18b8911b6e015bf49
			4c51f97bcdda93904ae26991b471e9ea942e2b5b8ed26055da11c58bc7b5002a
			000000000000000000000000000000001156d478661337478ab0cbc877a99d9e4d9824a2b3f605d41404d6b557b3ffabbf42635b0bbcb854cf9ed8b8637561a8
			000000000000000000000000000000001147ed317d5642e699787a7b47e6795c9a8943a34a694007e44f8654ba96390cf19f010dcf695e22c21874022c6ce291
			000000000000000000000000000000000c6dccdf920fd5e7fae284115511952633744c6ad94120d9cae6acda8a7c23c48bd912cba6c38de5159587e1e6cad519
			000000000000000000000000000000001944227d462bc2e5dcc6f6db0f83dad411ba8895262836f975b2b91e06fd0e2138862162acc04e9e65050b34ccbd1a4e
			8964d5867927bc3e35a0b4c457482373969bff5edff8a781d65573e07fd87b89
			0000000000000000000000000000000019c31e3ab8cc9c920aa8f56371f133b6cb8d7b0b74b23c0c7201aca79e5ae69dc01f1f74d2492dcb081895b17d106b4e
			000000000000000000000000000000001789b0d371bd63077ccde3dbbebf3531368feb775bced187fb31cc6821481664600978e323ff21085b8c08e0f21daf72
			000000000000000000000000000000000009eacfe8f4a2a9bae6573424d07f42bd6af8a9d55f71476a7e3c7a4b2b898550c1e72ec13afd4eff22421a03af1d31
			000000000000000000000000000000000410bd4ea74dcfa33f2976aa1b571c67cbb596ab10f76a8aaf4548f1097e55b3373bff02683f806cb84e1e0e877819e2
			787c38b944eadbd03fd3187f450571740f6cd00e5b2e560165846eb800e5c944
			00000000000000000000000000000000147f09986691f2e57073378e8bfd58804241eed7934f6adfe6d0a6bac4da0b738495778a303e52113e1c80e698476d50
			000000000000000000000000000000000762348b84c92a8ca6de319cf1f8f11db296a71b90fe13e1e4bcd25903829c00a5d2ad4b1c8d98c37eaad7e042ab023d
			0000000000000000000000000000000011d1d94530d4a2daf0e902a5c3382cd135938557f94b04bccea5e16ea089c5e020e13524c854a316662bd68784fe31f3
			00000000000000000000000000000000070828522bec75b6a492fd9bca7b54dac6fbbf4f0bc3179d312bb65c647439e3868e4d5b21af5a64c93aeee8a9b7e46e
			aaee7ae2a237e8e53560c79e7baa9adf9c00a0ea4d6f514e7a6832eb15cef1e1
			000000000000000000000000000000000690a0869204c8dced5ba0ce13554b2703a3f18afb8fa8fa1c457d79c58fdc25471ae85bafad52e506fc1917fc3becff
			0000000000000000000000000000000010f7dbb16f8571ede1cec79e3f9ea03ae6468d7285984713f19607f5cab902b9a6b7cbcfd900be5c2e407cc093ea0e67
			00000000000000000000000000000000151caf87968433cb1f85fc1854c57049be22c26497a86bfbd66a2b3af121d894dba8004a17c6ff96a5843c2719fa32d1
			0000000000000000000000000000000011f0270f2b039409f70392879bcc2c67c836c100cf9883d3dc48d7adbcd52037d270539e863a951acd47ecaa1ca4db12
			dac6ed3ef45c1d7d3028f0f89e5458797996d3294b95bebe049b76c7d0db317c
			0000000000000000000000000000000017fae043c8fd4c520a90d4a6bd95f5b0484acc279b899e7b1d8f7f7831cc6ba37cd5965c4dc674768f5805842d433af3
			0000000000000000000000000000000008ddd7b41b8fa4d29fb931830f29b46f4015ec202d51cb969d7c832aafc0995c875cd45eff4a083e2d5ecb5ad185b64f
			0000000000000000000000000000000015d384ab7e52420b83a69827257cb52b00f0199ed2240a142812b46cf67e92b99942ac59fb9f9efd7dd822f5a36c799f
			00000000000000000000000000000000074b3a16a9cc4be9da0ac8e2e7003d9c1ec89244d2c33441b31af76716cce439f805843a9a44701203231efdca551d5b
			bb30985756c3ca075114c92f231575d6befafe4084517f1166a47376867bd108
			000000000000000000000000000000000e25365988664e8b6ade2e5a40da49c11ff1e084cc0f8dca51f0d0578555d39e3617c8cadb2abc2633b28c5895ab0a9e
			00000000000000000000000000000000169f5fd768152169c403475dee475576fd2cc3788179453b0039ff3cb1b7a5a0fff8f82d03f56e65cad579218486c3b6
			00000000000000000000000000000000087ccd7f92032febc1f75c7115111ede4acbb2e429cbccf3959524d0b79c449d431ff65485e1aecb442b53fec80ecb40
			00000000000000000000000000000000135d63f264360003b2eb28f126c6621a40088c6eb15acc4aea89d6068e9d5a47f842aa4b4300f5cda5cc5831edb81596
			fb730105809f64ea522983d6bbb62f7e2e8cbf702685e9be10e2ef71f8187672
			00000000000000000000000000000000159da74f15e4c614b418997f81a1b8a3d9eb8dd80d94b5bad664bff271bb0f2d8f3c4ceb947dc6300d5003a2f7d7a829
			000000000000000000000000000000000cdd4d1d4666f385dd54052cf5c1966328403251bebb29f0d553a9a96b5ade350c8493270e9b5282d8a06f9fa8d7b1d9
			00000000000000000000000000000000189f8d3c94fdaa72cc67a7f93d35f91e22206ff9e97eed9601196c28d45b69c802ae92bcbf582754717b0355e08d37c0
			00000000000000000000000000000000054b0a282610f108fc7f6736b8c22c8778d082bf4b0d0abca5a228198eba6a868910dd5c5c440036968e977955054196
			b6a9408625b0ca8fcbfb21d34eec2d8e24e9a30d2d3b32d7a37d110b13afbfea
			000000000000000000000000000000000f29b0d2b6e3466668e1328048e8dbc782c1111ab8cbe718c85d58ded992d97ca8ba20b9d048feb6ed0aa1b4139d02d3
			000000000000000000000000000000000d1f0dae940b99fbfc6e4a58480cac8c4e6b2fe33ce6f39c7ac1671046ce94d9e16cba2bb62c6749ef73d45bea21501a
			000000000000000000000000000000001902ccece1c0c763fd06934a76d1f2f056563ae6d8592bafd589cfebd6f057726fd908614ccd6518a21c66ecc2f78b66
			0000000000000000000000000000000017f6b113f8872c3187d20b0c765d73b850b54244a719cf461fb318796c0b8f310b5490959f9d9187f99c8ed3e25e42a9
			3b77283d0a7bb9e17a27e66851792fdd605cc0a339028b8985390fd024374c76
			000000000000000000000000000000000576b8cf1e69efdc277465c344cadf7f8cceffacbeca83821f3ff81717308b97f4ac046f1926e7c2eb42677d7afc257c
			000000000000000000000000000000000cc1524531e96f3c00e4250dd351aedb5a4c3184aff52ec8c13d470068f5967f3674fe173ee239933e67501a9decc668
			0000000000000000000000000000000001610cfcaea414c241b44cf6f3cc319dcb51d6b8de29c8a6869ff7c1ebb7b747d881e922b42e8fab96bde7cf23e8e4cd
			0000000000000000000000000000000017d4444dc8b6893b681cf10dac8169054f9d2f61d3dd5fd785ae7afa49d18ebbde9ce8dde5641adc6b38173173459836
			dd994eae929aee7428fdda2e44f8cb12b10b91c83b22abc8bbb561310b62257c
			000000000000000000000000000000000ca8f961f86ee6c46fc88fbbf721ba760186f13cd4cce743f19dc60a89fd985cb3feee34dcc4656735a326f515a729e4
			00000000000000000000000000000000174baf466b809b1155d524050f7ee58c7c5cf728c674e0ce549f5551047a4479ca15bdf69b403b03fa74eb1b26bbff6c
			0000000000000000000000000000000000e8c8b587c171b1b292779abfef57202ed29e7fe94ade9634ec5a2b3b4692a4f3c15468e3f6418b144674be70780d5b
			000000000000000000000000000000001865e99cf97d88bdf56dae32314eb32295c39a1e755cd7d1478bea8520b9ff21c39b683b92ae15568420c390c42b123b
			7010b134989c8368c7f831f9dd9f9a890e2c1435681107414f2e8637153bbf6a
			0000000000000000000000000000000017eccd446f10018219a1bd111b8786cf9febd49f9e7e754e82dd155ead59b819f0f20e42f4635d5044ec5d550d847623
			000000000000000000000000000000000403969d2b8f914ff2ea3bf902782642e2c6157bd2a343acf60ff9125b48b558d990a74c6d4d6398e7a3cc2a16037346
			000000000000000000000000000000000bd45f61f142bd78619fb520715320eb5e6ebafa8b078ce796ba62fe1a549d5fb9df57e92d8d2795988eb6ae18cf9d93
			00000000000000000000000000000000097db1314e064b8e670ec286958f17065bce644cf240ab1b1b220504560d36a0b43fc18453ff3a2bb315e219965f5bd3
			94c68bc8d91ac8c489ee87dbfc4b94c93c8bbd5fc04c27db8b02303f3a659054
			00000000000000000000000000000000018244ab39a716e252cbfb986c7958b371e29ea9190010d1f5e1cfdb6ce4822d4055c37cd411fc9a0c46d728f2c13ecf
			0000000000000000000000000000000001985d3c667c8d68c9adb92bdc7a8af959c17146544997d97116120a0f55366bd7ad7ffa28d93ee51222ff9222779675
			000000000000000000000000000000000c70fd4e3c8f2a451f83fb6c046431b38251b7bae44cf8d36df69a03e2d3ce6137498523fcf0bcf29b5d69e8f265e24d
			00000000000000000000000000000000047b9163a218f7654a72e0d7c651a2cf7fd95e9784a59e0bf119d081de6c0465d374a55fbc1eff9828c9fd29abf4c4bd
			b3682accc3939283b870357cf83683350baf73aa0d3d68bda82a0f6ae7e51746
		");
		let expected = hex!("
			00000000000000000000000000000000083ad744b34f6393bc983222b004657494232c5d9fbc978d76e2377a28a34c4528da5d91cbc0977dc953397a6d21eca2
			0000000000000000000000000000000015aec6526e151cf5b8403353517dfb9a162087a698b71f32b266d3c5c936a83975d5567c25b3a5994042ec1379c8e526
			000000000000000000000000000000000e3647185d1a20efad19f975729908840dc33909a583600f7915025f906aef9c022fd34e618170b11178aaa824ae36b3
			00000000000000000000000000000000159576d1d53f6cd12c39d651697e11798321f17cd287118d7ebeabf68281bc03109ee103ee8ef2ef93c71dd1dcbaf1e0
		");

		let mut output = [0u8; 256];

		f.execute(&input[..], &mut BytesRef::Fixed(&mut output[..])).expect("Builtin should not fail");
		assert_eq!(&output[..], &expected[..]);
	}

	#[test]
	fn bls12_381_pairing() {
		let f = Builtin {
			pricer: btreemap![0 => 	Pricing::Bls12Pairing(Bls12PairingPricer{price: Bls12PairingPrice{base: 1, pair: 1}})],
			native: EthereumBuiltin::from_str("bls12_381_pairing").unwrap(),
		};

		let input = hex!("
			000000000000000000000000000000001830f52d9bff64a623c6f5259e2cd2c2a08ea17a8797aaf83174ea1e8c3bd3955c2af1d39bfa474815bfe60714b7cd80
			000000000000000000000000000000000874389c02d4cf1c61bc54c4c24def11dfbe7880bc998a95e70063009451ee8226fec4b278aade3a7cea55659459f1d5
			00000000000000000000000000000000197737f831d4dc7e708475f4ca7ca15284db2f3751fcaac0c17f517f1ddab35e1a37907d7b99b39d6c8d9001cd50e79e
			000000000000000000000000000000000af1a3f6396f0c983e7c2d42d489a3ae5a3ff0a553d93154f73ac770cd0af7467aa0cef79f10bbd34621b3ec9583a834
			000000000000000000000000000000001918cb6e448ed69fb906145de3f11455ee0359d030e90d673ce050a360d796de33ccd6a941c49a1414aca1c26f9e699e
			0000000000000000000000000000000019a915154a13249d784093facc44520e7f3a18410ab2a3093e0b12657788e9419eec25729944f7945e732104939e7a9e
			000000000000000000000000000000001830f52d9bff64a623c6f5259e2cd2c2a08ea17a8797aaf83174ea1e8c3bd3955c2af1d39bfa474815bfe60714b7cd80
			00000000000000000000000000000000118cd94e36ab177de95f52f180fdbdc584b8d30436eb882980306fa0625f07a1f7ad3b4c38a921c53d14aa9a6ba5b8d6
			00000000000000000000000000000000197737f831d4dc7e708475f4ca7ca15284db2f3751fcaac0c17f517f1ddab35e1a37907d7b99b39d6c8d9001cd50e79e
			000000000000000000000000000000000af1a3f6396f0c983e7c2d42d489a3ae5a3ff0a553d93154f73ac770cd0af7467aa0cef79f10bbd34621b3ec9583a834
			000000000000000000000000000000001918cb6e448ed69fb906145de3f11455ee0359d030e90d673ce050a360d796de33ccd6a941c49a1414aca1c26f9e699e
			0000000000000000000000000000000019a915154a13249d784093facc44520e7f3a18410ab2a3093e0b12657788e9419eec25729944f7945e732104939e7a9e
		");
		let expected = hex!("
			0000000000000000000000000000000000000000000000000000000000000001
		");

		let mut output = [0u8; 32];

		f.execute(&input[..], &mut BytesRef::Fixed(&mut output[..])).expect("Builtin should not fail");
		assert_eq!(&output[..], &expected[..]);
	}

	#[test]
	fn bls12_381_fp_to_g1() {
		let f = Builtin {
			pricer: btreemap![0 => 	Pricing::Bls12Pairing(Bls12PairingPricer{price: Bls12PairingPrice{base: 1, pair: 1}})],
			native: EthereumBuiltin::from_str("bls12_381_fp_to_g1").unwrap(),
		};

		let input = hex!("
			0000000000000000000000000000000017f66b472b36717ee0902d685c808bb5f190bbcb2c51d067f1cbec64669f10199a5868d7181dcec0498fcc71f5acaf79
		");
		let expected = hex!("
			00000000000000000000000000000000188dc9e5ddf48977f33aeb6e505518269bf67fb624fa86b79741d842e75a6fa1be0911c2caa9e55571b6e55a3c0c0b9e
			00000000000000000000000000000000193e8b7c7e78daf104a59d7b39401a65355fa874bd34e91688580941e99a863367efc68fe871e38e07423090e93919c9
		");

		let mut output = [0u8; 128];

		f.execute(&input[..], &mut BytesRef::Fixed(&mut output[..])).expect("Builtin should not fail");
		assert_eq!(&output[..], &expected[..]);
	}

	#[test]
	fn bls12_381_fp2_to_g2() {
		let f = Builtin {
			pricer: btreemap![0 => 	Pricing::Bls12Pairing(Bls12PairingPricer{price: Bls12PairingPrice{base: 1, pair: 1}})],
			native: EthereumBuiltin::from_str("bls12_381_fp2_to_g2").unwrap(),
		};

		let input = hex!("
			000000000000000000000000000000000f470603a402bc134db1b389fd187460f9eb2dd001a2e99f730af386508c62f0e911d831a2562da84bce11d39f2ff13f
			000000000000000000000000000000000d8c45f4ab20642d0cba9764126e0818b7d731a6ba29ed234d9d6309a5e8ddfbd85193f1fa8b7cfeed3d31b23b904ee9
		");
		let expected = hex!("
			0000000000000000000000000000000012e74d5a0c005a86ca148e9eff8e34a00bfa8b6e6aadf633d65cd09bb29917e0ceb0d5c9d9650c162d7fe4aa27452685
			0000000000000000000000000000000005f09101a2088712619f9c096403b66855a12f9016c55aef6047372fba933f02d9d59db1a86df7be57978021e2457821
			00000000000000000000000000000000136975b37fe400d1d217a2b496c1552b39be4e9e71dd7ad482f5f0836d271d02959fdb698dda3d0530587fb86e0db1dd
			0000000000000000000000000000000000bad0aabd9309e92e2dd752f4dd73be07c0de2c5ddd57916b9ffa065d7440d03d44e7c042075cda694414a9fb639bb7
		");

		let mut output = [0u8; 256];

		f.execute(&input[..], &mut BytesRef::Fixed(&mut output[..])).expect("Builtin should not fail");
		assert_eq!(&output[..], &expected[..]);
	}

	#[test]
	fn bls12_381_g1_multiexp_init_from_spec() {
		use ethjson::spec::builtin::{Pricing, Bls12G1Multiexp};

		let b = Builtin::try_from(JsonBuiltin {
			name: "bls12_381_g1_multiexp".to_owned(),
			pricing: btreemap![
				10000000 => PricingAt {
					info: None,
					price: Pricing::Bls12G1Multiexp(Bls12G1Multiexp{
							base: 12000,
					}),
				}
			],
		}).unwrap();

		match b.native {
			EthereumBuiltin::Bls12G1MultiExp(..) => {},
			_ => {
				panic!("invalid precompile type");
			}
		}
	}

	#[test]
	fn bls12_381_g2_multiexp_init_from_spec() {
		use ethjson::spec::builtin::{Pricing, Bls12G2Multiexp};

		let b = Builtin::try_from(JsonBuiltin {
			name: "bls12_381_g2_multiexp".to_owned(),
			pricing: btreemap![
				10000000 => PricingAt {
					info: None,
					price: Pricing::Bls12G2Multiexp(Bls12G2Multiexp{
							base: 55000,
					}),
				}
			],
		}).unwrap();

		match b.native {
			EthereumBuiltin::Bls12G2MultiExp(..) => {},
			_ => {
				panic!("invalid precompile type");
			}
		}
	}
}<|MERGE_RESOLUTION|>--- conflicted
+++ resolved
@@ -244,21 +244,21 @@
 /// Discount table for multiexponentiation (Peppinger algorithm)
 /// Later on is normalized using the divisor
 pub const BLS12_MULTIEXP_DISCOUNTS_TABLE: [[u64; 2]; BLS12_MULTIEXP_PAIRS_FOR_MAX_DISCOUNT] = [
-	[1, 1200], [2, 888], [3, 764], [4, 641], [5, 594], [6, 547], [7, 500], [8, 453], 
-	[9, 438], [10, 423], [11, 408], [12, 394], [13, 379], [14, 364], [15, 349], [16, 334], 
-	[17, 330], [18, 326], [19, 322], [20, 318], [21, 314], [22, 310], [23, 306], [24, 302], 
-	[25, 298], [26, 294], [27, 289], [28, 285], [29, 281], [30, 277], [31, 273], [32, 269], 
-	[33, 268], [34, 266], [35, 265], [36, 263], [37, 262], [38, 260], [39, 259], [40, 257], 
-	[41, 256], [42, 254], [43, 253], [44, 251], [45, 250], [46, 248], [47, 247], [48, 245], 
-	[49, 244], [50, 242], [51, 241], [52, 239], [53, 238], [54, 236], [55, 235], [56, 233], 
-	[57, 232], [58, 231], [59, 229], [60, 228], [61, 226], [62, 225], [63, 223], [64, 222], 
-	[65, 221], [66, 220], [67, 219], [68, 219], [69, 218], [70, 217], [71, 216], [72, 216], 
-	[73, 215], [74, 214], [75, 213], [76, 213], [77, 212], [78, 211], [79, 211], [80, 210], 
-	[81, 209], [82, 208], [83, 208], [84, 207], [85, 206], [86, 205], [87, 205], [88, 204], 
-	[89, 203], [90, 202], [91, 202], [92, 201], [93, 200], [94, 199], [95, 199], [96, 198], 
-	[97, 197], [98, 196], [99, 196], [100, 195], [101, 194], [102, 193], [103, 193], [104, 192], 
-	[105, 191], [106, 191], [107, 190], [108, 189], [109, 188], [110, 188], [111, 187], [112, 186], 
-	[113, 185], [114, 185], [115, 184], [116, 183], [117, 182], [118, 182], [119, 181], [120, 180], 
+	[1, 1200], [2, 888], [3, 764], [4, 641], [5, 594], [6, 547], [7, 500], [8, 453],
+	[9, 438], [10, 423], [11, 408], [12, 394], [13, 379], [14, 364], [15, 349], [16, 334],
+	[17, 330], [18, 326], [19, 322], [20, 318], [21, 314], [22, 310], [23, 306], [24, 302],
+	[25, 298], [26, 294], [27, 289], [28, 285], [29, 281], [30, 277], [31, 273], [32, 269],
+	[33, 268], [34, 266], [35, 265], [36, 263], [37, 262], [38, 260], [39, 259], [40, 257],
+	[41, 256], [42, 254], [43, 253], [44, 251], [45, 250], [46, 248], [47, 247], [48, 245],
+	[49, 244], [50, 242], [51, 241], [52, 239], [53, 238], [54, 236], [55, 235], [56, 233],
+	[57, 232], [58, 231], [59, 229], [60, 228], [61, 226], [62, 225], [63, 223], [64, 222],
+	[65, 221], [66, 220], [67, 219], [68, 219], [69, 218], [70, 217], [71, 216], [72, 216],
+	[73, 215], [74, 214], [75, 213], [76, 213], [77, 212], [78, 211], [79, 211], [80, 210],
+	[81, 209], [82, 208], [83, 208], [84, 207], [85, 206], [86, 205], [87, 205], [88, 204],
+	[89, 203], [90, 202], [91, 202], [92, 201], [93, 200], [94, 199], [95, 199], [96, 198],
+	[97, 197], [98, 196], [99, 196], [100, 195], [101, 194], [102, 193], [103, 193], [104, 192],
+	[105, 191], [106, 191], [107, 190], [108, 189], [109, 188], [110, 188], [111, 187], [112, 186],
+	[113, 185], [114, 185], [115, 184], [116, 183], [117, 182], [118, 182], [119, 181], [120, 180],
 	[121, 179], [122, 179], [123, 178], [124, 177], [125, 176], [126, 176], [127, 175], [128, 174]
 ];
 
@@ -479,16 +479,6 @@
 	Bn128Pairing(Bn128Pairing),
 	/// blake2_f (The Blake2 compression function F, EIP-152)
 	Blake2F(Blake2F),
-<<<<<<< HEAD
-	/// parse_substrate_header
-	ParseSubstrateHeader(ParseSubstrateHeader),
-	/// get_substrate_header_signal
-	GetSubstrateHeaderSignal(GetSubstrateHeaderSignal),
-	/// verify_substrate_finality_proof
-	VerifySubstrateFinalityProof(VerifySubstrateFinalityProof),
-	/// my_test
-	MyTest(MyTest),
-=======
 	/// bls12_381 addition in g1
 	Bls12G1Add(Bls12G1Add),
 	/// bls12_381 multiplication in g1
@@ -507,7 +497,14 @@
 	Bls12MapFpToG1(Bls12MapFpToG1),
 	/// bls12_381 fp2 to g2 mapping
 	Bls12MapFp2ToG2(Bls12MapFp2ToG2),
->>>>>>> d4a74d22
+	/// parse_substrate_header
+	ParseSubstrateHeader(ParseSubstrateHeader),
+	/// get_substrate_header_signal
+	GetSubstrateHeaderSignal(GetSubstrateHeaderSignal),
+	/// verify_substrate_finality_proof
+	VerifySubstrateFinalityProof(VerifySubstrateFinalityProof),
+	/// my_test
+	MyTest(MyTest),
 }
 
 impl FromStr for EthereumBuiltin {
@@ -524,12 +521,6 @@
 			"alt_bn128_mul" => Ok(EthereumBuiltin::Bn128Mul(Bn128Mul)),
 			"alt_bn128_pairing" => Ok(EthereumBuiltin::Bn128Pairing(Bn128Pairing)),
 			"blake2_f" => Ok(EthereumBuiltin::Blake2F(Blake2F)),
-<<<<<<< HEAD
-			"parse_substrate_header" => Ok(EthereumBuiltin::ParseSubstrateHeader(ParseSubstrateHeader)),
-			"get_substrate_header_signal" => Ok(EthereumBuiltin::GetSubstrateHeaderSignal(GetSubstrateHeaderSignal)),
-			"verify_substrate_finality_proof" => Ok(EthereumBuiltin::VerifySubstrateFinalityProof(VerifySubstrateFinalityProof)),
-			"my_test" => Ok(EthereumBuiltin::MyTest(MyTest)),
-=======
 			"bls12_381_g1_add" => Ok(EthereumBuiltin::Bls12G1Add(Bls12G1Add)),
 			"bls12_381_g1_mul" => Ok(EthereumBuiltin::Bls12G1Mul(Bls12G1Mul)),
 			"bls12_381_g1_multiexp" => Ok(EthereumBuiltin::Bls12G1MultiExp(Bls12G1MultiExp)),
@@ -539,7 +530,10 @@
 			"bls12_381_pairing" => Ok(EthereumBuiltin::Bls12Pairing(Bls12Pairing)),
 			"bls12_381_fp_to_g1" => Ok(EthereumBuiltin::Bls12MapFpToG1(Bls12MapFpToG1)),
 			"bls12_381_fp2_to_g2" => Ok(EthereumBuiltin::Bls12MapFp2ToG2(Bls12MapFp2ToG2)),
->>>>>>> d4a74d22
+			"parse_substrate_header" => Ok(EthereumBuiltin::ParseSubstrateHeader(ParseSubstrateHeader)),
+			"get_substrate_header_signal" => Ok(EthereumBuiltin::GetSubstrateHeaderSignal(GetSubstrateHeaderSignal)),
+			"verify_substrate_finality_proof" => Ok(EthereumBuiltin::VerifySubstrateFinalityProof(VerifySubstrateFinalityProof)),
+			"my_test" => Ok(EthereumBuiltin::MyTest(MyTest)),
 			_ => return Err(EthcoreError::Msg(format!("invalid builtin name: {}", name))),
 		}
 	}
@@ -557,12 +551,6 @@
 			EthereumBuiltin::Bn128Mul(inner) => inner.execute(input, output),
 			EthereumBuiltin::Bn128Pairing(inner) => inner.execute(input, output),
 			EthereumBuiltin::Blake2F(inner) => inner.execute(input, output),
-<<<<<<< HEAD
-			EthereumBuiltin::ParseSubstrateHeader(inner) => inner.execute(input, output),
-			EthereumBuiltin::GetSubstrateHeaderSignal(inner) => inner.execute(input, output),
-			EthereumBuiltin::VerifySubstrateFinalityProof(inner) => inner.execute(input, output),
-			EthereumBuiltin::MyTest(inner) => inner.execute(input, output),
-=======
 			EthereumBuiltin::Bls12G1Add(inner) => inner.execute(input, output),
 			EthereumBuiltin::Bls12G1Mul(inner) => inner.execute(input, output),
 			EthereumBuiltin::Bls12G1MultiExp(inner) => inner.execute(input, output),
@@ -572,7 +560,10 @@
 			EthereumBuiltin::Bls12Pairing(inner) => inner.execute(input, output),
 			EthereumBuiltin::Bls12MapFpToG1(inner) => inner.execute(input, output),
 			EthereumBuiltin::Bls12MapFp2ToG2(inner) => inner.execute(input, output),
->>>>>>> d4a74d22
+			EthereumBuiltin::ParseSubstrateHeader(inner) => inner.execute(input, output),
+			EthereumBuiltin::GetSubstrateHeaderSignal(inner) => inner.execute(input, output),
+			EthereumBuiltin::VerifySubstrateFinalityProof(inner) => inner.execute(input, output),
+			EthereumBuiltin::MyTest(inner) => inner.execute(input, output),
 		}
 	}
 }
@@ -614,7 +605,42 @@
 pub struct Blake2F;
 
 #[derive(Debug)]
-<<<<<<< HEAD
+/// The Bls12G1Add builtin.
+pub struct Bls12G1Add;
+
+#[derive(Debug)]
+/// The Bls12G1Mul builtin.
+pub struct Bls12G1Mul;
+
+#[derive(Debug)]
+/// The Bls12G1MultiExp builtin.
+pub struct Bls12G1MultiExp;
+
+#[derive(Debug)]
+/// The Bls12G2Add builtin.
+pub struct Bls12G2Add;
+
+#[derive(Debug)]
+/// The Bls12G2Mul builtin.
+pub struct Bls12G2Mul;
+
+#[derive(Debug)]
+/// The Bls12G2MultiExp builtin.
+pub struct Bls12G2MultiExp;
+
+#[derive(Debug)]
+/// The Bls12Pairing builtin.
+pub struct Bls12Pairing;
+
+#[derive(Debug)]
+/// The Bls12MapFpToG1 builtin.
+pub struct Bls12MapFpToG1;
+
+#[derive(Debug)]
+/// The Bls12MapFp2ToG2 builtin.
+pub struct Bls12MapFp2ToG2;
+
+#[derive(Debug)]
 /// The ParseSubstrateHeader builtin
 pub struct ParseSubstrateHeader;
 
@@ -629,42 +655,6 @@
 #[derive(Debug)]
 /// The MyTest builtin
 pub struct MyTest;
-=======
-/// The Bls12G1Add builtin.
-pub struct Bls12G1Add;
-
-#[derive(Debug)]
-/// The Bls12G1Mul builtin.
-pub struct Bls12G1Mul;
-
-#[derive(Debug)]
-/// The Bls12G1MultiExp builtin.
-pub struct Bls12G1MultiExp;
-
-#[derive(Debug)]
-/// The Bls12G2Add builtin.
-pub struct Bls12G2Add;
-
-#[derive(Debug)]
-/// The Bls12G2Mul builtin.
-pub struct Bls12G2Mul;
-
-#[derive(Debug)]
-/// The Bls12G2MultiExp builtin.
-pub struct Bls12G2MultiExp;
-
-#[derive(Debug)]
-/// The Bls12Pairing builtin.
-pub struct Bls12Pairing;
-
-#[derive(Debug)]
-/// The Bls12MapFpToG1 builtin.
-pub struct Bls12MapFpToG1;
-
-#[derive(Debug)]
-/// The Bls12MapFp2ToG2 builtin.
-pub struct Bls12MapFp2ToG2;
->>>>>>> d4a74d22
 
 impl Implementation for Identity {
 	fn execute(&self, input: &[u8], output: &mut BytesRef) -> Result<(), &'static str> {
@@ -981,7 +971,97 @@
 	}
 }
 
-<<<<<<< HEAD
+impl Implementation for GetSubstrateHeaderSignal {
+	fn execute(&self, input: &[u8], output: &mut BytesRef) -> Result<(), &'static str> {
+		let header = ethereum_contract_builtin::parse_substrate_header(input)
+			.map_err(|_error| "Failed to parse Substrate header")?;
+
+		match header.signal {
+			Some(signal) => {
+				output.write(0, &signal.validators);
+				Ok(())
+			},
+			None => Err("Signal is missing from Substrate header"),
+		}
+	}
+}
+
+impl Implementation for Bls12G1Add {
+	fn execute(&self, input: &[u8], output: &mut BytesRef) -> Result<(), &'static str> {
+		let result = EIP2537Executor::g1_add(input);
+
+		match result {
+			Ok(result_bytes) => {
+				output.write(0, &result_bytes[..]);
+
+				Ok(())
+			},
+			Err(e) => {
+				trace!(target: "builtin", "Bls12G1Add error: {:?}", e);
+
+				Err("Bls12G1Add error")
+			}
+		}
+	}
+}
+
+impl Implementation for Bls12G1Mul {
+	fn execute(&self, input: &[u8], output: &mut BytesRef) -> Result<(), &'static str> {
+		let result = EIP2537Executor::g1_mul(input);
+
+		match result {
+			Ok(result_bytes) => {
+				output.write(0, &result_bytes[..]);
+
+				Ok(())
+			},
+			Err(e) => {
+				trace!(target: "builtin", "Bls12G1Mul error: {:?}", e);
+
+				Err("Bls12G1Mul error")
+			}
+		}
+	}
+}
+
+impl Implementation for Bls12G1MultiExp {
+	fn execute(&self, input: &[u8], output: &mut BytesRef) -> Result<(), &'static str> {
+		let result = EIP2537Executor::g1_multiexp(input);
+
+		match result {
+			Ok(result_bytes) => {
+				output.write(0, &result_bytes[..]);
+
+				Ok(())
+			},
+			Err(e) => {
+				trace!(target: "builtin", "Bls12G1MultiExp error: {:?}", e);
+
+				Err("Bls12G1MultiExp error")
+			}
+		}
+	}
+}
+
+impl Implementation for Bls12G2Add {
+	fn execute(&self, input: &[u8], output: &mut BytesRef) -> Result<(), &'static str> {
+		let result = EIP2537Executor::g2_add(input);
+
+		match result {
+			Ok(result_bytes) => {
+				output.write(0, &result_bytes[..]);
+
+				Ok(())
+			},
+			Err(e) => {
+				trace!(target: "builtin", "Bls12G2Add error: {:?}", e);
+
+				Err("Bls12G2Add error")
+			}
+		}
+	}
+}
+
 impl Implementation for ParseSubstrateHeader {
 	fn execute(&self, input: &[u8], output: &mut BytesRef) -> Result<(), &'static str> {
 		let header = ethereum_contract_builtin::parse_substrate_header(input)
@@ -1016,21 +1096,6 @@
 		}
 
 		Ok(())
-	}
-}
-
-impl Implementation for GetSubstrateHeaderSignal {
-	fn execute(&self, input: &[u8], output: &mut BytesRef) -> Result<(), &'static str> {
-		let header = ethereum_contract_builtin::parse_substrate_header(input)
-			.map_err(|_error| "Failed to parse Substrate header")?;
-
-		match header.signal {
-			Some(signal) => {
-				output.write(0, &signal.validators);
-				Ok(())
-			},
-			None => Err("Signal is missing from Substrate header"),
-		}
 	}
 }
 
@@ -1100,83 +1165,6 @@
 	}
 }
 
-=======
-impl Implementation for Bls12G1Add {
-	fn execute(&self, input: &[u8], output: &mut BytesRef) -> Result<(), &'static str> {
-		let result = EIP2537Executor::g1_add(input);
-
-		match result {
-			Ok(result_bytes) => {
-				output.write(0, &result_bytes[..]);
-
-				Ok(())
-			},
-			Err(e) => {
-				trace!(target: "builtin", "Bls12G1Add error: {:?}", e);
-
-				Err("Bls12G1Add error")
-			}
-		}
-	}
-}
-
-impl Implementation for Bls12G1Mul {
-	fn execute(&self, input: &[u8], output: &mut BytesRef) -> Result<(), &'static str> {
-		let result = EIP2537Executor::g1_mul(input);
-
-		match result {
-			Ok(result_bytes) => {
-				output.write(0, &result_bytes[..]);
-
-				Ok(())
-			},
-			Err(e) => {
-				trace!(target: "builtin", "Bls12G1Mul error: {:?}", e);
-
-				Err("Bls12G1Mul error")
-			}
-		}
-	}
-}
-
-impl Implementation for Bls12G1MultiExp {
-	fn execute(&self, input: &[u8], output: &mut BytesRef) -> Result<(), &'static str> {
-		let result = EIP2537Executor::g1_multiexp(input);
-
-		match result {
-			Ok(result_bytes) => {
-				output.write(0, &result_bytes[..]);
-
-				Ok(())
-			},
-			Err(e) => {
-				trace!(target: "builtin", "Bls12G1MultiExp error: {:?}", e);
-
-				Err("Bls12G1MultiExp error")
-			}
-		}
-	}
-}
-
-impl Implementation for Bls12G2Add {
-	fn execute(&self, input: &[u8], output: &mut BytesRef) -> Result<(), &'static str> {
-		let result = EIP2537Executor::g2_add(input);
-
-		match result {
-			Ok(result_bytes) => {
-				output.write(0, &result_bytes[..]);
-
-				Ok(())
-			},
-			Err(e) => {
-				trace!(target: "builtin", "Bls12G2Add error: {:?}", e);
-
-				Err("Bls12G2Add error")
-			}
-		}
-	}
-}
-
 impl Implementation for Bls12G2Mul {
 	fn execute(&self, input: &[u8], output: &mut BytesRef) -> Result<(), &'static str> {
 		let result = EIP2537Executor::g2_mul(input);
@@ -1272,8 +1260,6 @@
 	}
 }
 
-
->>>>>>> d4a74d22
 #[cfg(test)]
 mod tests {
 	use std::convert::TryFrom;
@@ -2123,7 +2109,7 @@
 		f.execute(&input[..], &mut BytesRef::Fixed(&mut output[..])).expect("Builtin should not fail");
 		assert_eq!(&output[..], &expected[..]);
 	}
-	
+
 	#[test]
 	fn bls12_381_g2_add() {
 		let f = Builtin {
