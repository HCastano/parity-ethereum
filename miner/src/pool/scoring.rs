// Copyright 2015-2017 Parity Technologies (UK) Ltd.
// This file is part of Parity.

// Parity is free software: you can redistribute it and/or modify
// it under the terms of the GNU General Public License as published by
// the Free Software Foundation, either version 3 of the License, or
// (at your option) any later version.

// Parity is distributed in the hope that it will be useful,
// but WITHOUT ANY WARRANTY; without even the implied warranty of
// MERCHANTABILITY or FITNESS FOR A PARTICULAR PURPOSE.  See the
// GNU General Public License for more details.

// You should have received a copy of the GNU General Public License
// along with Parity.  If not, see <http://www.gnu.org/licenses/>.

//! Transaction Scoring and Ordering
//!
//! Ethereum transactions from the same sender are ordered by `nonce`.
//! Low nonces need to be included first. If there are two transactions from the same sender
//! and with the same `nonce` only one of them can be included.
//! We choose the one with higher gas price, but also require that gas price increment
//! is high enough to prevent attacking miners by requiring them to reshuffle/reexecute
//! the queue too often.
//!
//! Transactions between senders are prioritized using `gas price`. Higher `gas price`
//! yields more profits for miners. Additionally we prioritize transactions that originate
//! from our local node (own transactions).

use std::cmp;

use ethereum_types::U256;
<<<<<<< HEAD
use txpool;
=======
use txpool::{self, scoring};
>>>>>>> 4ba600fc
use super::{verifier, PrioritizationStrategy, VerifiedTransaction};

/// Transaction with the same (sender, nonce) can be replaced only if
/// `new_gas_price > old_gas_price + old_gas_price >> SHIFT`
const GAS_PRICE_BUMP_SHIFT: usize = 3; // 2 = 25%, 3 = 12.5%, 4 = 6.25%

/// Calculate minimal gas price requirement.
#[inline]
fn bump_gas_price(old_gp: U256) -> U256 {
	old_gp.saturating_add(old_gp >> GAS_PRICE_BUMP_SHIFT)
}

/// Simple, gas-price based scoring for transactions.
///
/// NOTE: Currently penalization does not apply to new transactions that enter the pool.
/// We might want to store penalization status in some persistent state.
#[derive(Debug, Clone)]
pub struct NonceAndGasPrice(pub PrioritizationStrategy);

impl NonceAndGasPrice {
	/// Decide if the transaction should even be considered into the pool (if the pool is full).
	///
	/// Used by Verifier to quickly reject transactions that don't have any chance to get into the pool later on,
	/// and save time on more expensive checks like sender recovery, etc.
	///
	/// NOTE The method is never called for zero-gas-price transactions or local transactions
	/// (such transactions are always considered to the pool and potentially rejected later on)
	pub fn should_reject_early(&self, old: &VerifiedTransaction, new: &verifier::Transaction) -> bool {
		if old.priority().is_local() {
			return true
		}

		&old.transaction.gas_price > new.gas_price()
	}
}

impl txpool::Scoring<VerifiedTransaction> for NonceAndGasPrice {
	type Score = U256;
	type Event = ();

	fn compare(&self, old: &VerifiedTransaction, other: &VerifiedTransaction) -> cmp::Ordering {
		old.transaction.nonce.cmp(&other.transaction.nonce)
	}

	fn choose(&self, old: &VerifiedTransaction, new: &VerifiedTransaction) -> scoring::Choice {
		if old.transaction.nonce != new.transaction.nonce {
			return scoring::Choice::InsertNew
		}

		let old_gp = old.transaction.gas_price;
		let new_gp = new.transaction.gas_price;

		let min_required_gp = bump_gas_price(old_gp);

		match min_required_gp.cmp(&new_gp) {
			cmp::Ordering::Greater => scoring::Choice::RejectNew,
			_ => scoring::Choice::ReplaceOld,
		}
	}

	fn update_scores(&self, txs: &[txpool::Transaction<VerifiedTransaction>], scores: &mut [U256], change: scoring::Change) {
		use self::scoring::Change;

		match change {
			Change::Culled(_) => {},
			Change::RemovedAt(_) => {}
			Change::InsertedAt(i) | Change::ReplacedAt(i) => {
				assert!(i < txs.len());
				assert!(i < scores.len());

				scores[i] = txs[i].transaction.transaction.gas_price;
				let boost = match txs[i].priority() {
					super::Priority::Local => 15,
					super::Priority::Retracted => 10,
					super::Priority::Regular => 0,
				};
				scores[i] = scores[i] << boost;
			},
			// We are only sending an event in case of penalization.
			// So just lower the priority of all non-local transactions.
			Change::Event(_) => {
				for (score, tx) in scores.iter_mut().zip(txs) {
					// Never penalize local transactions.
					if !tx.priority().is_local() {
						*score = *score >> 3;
					}
				}
			},
		}
	}

	fn should_replace(&self, old: &VerifiedTransaction, new: &VerifiedTransaction) -> scoring::Choice {
		if old.sender == new.sender {
			// prefer earliest transaction
			match new.transaction.nonce.cmp(&old.transaction.nonce) {
				cmp::Ordering::Less => scoring::Choice::ReplaceOld,
				cmp::Ordering::Greater => scoring::Choice::RejectNew,
				cmp::Ordering::Equal => self.choose(old, new),
			}
		} else if old.priority().is_local() && new.priority().is_local() {
			// accept local transactions over the limit
			scoring::Choice::InsertNew
		} else {
			let old_score = (old.priority(), old.transaction.gas_price);
			let new_score = (new.priority(), new.transaction.gas_price);
			if new_score > old_score {
				scoring::Choice::ReplaceOld
			} else {
				scoring::Choice::RejectNew
			}
	 	}
	}
}

#[cfg(test)]
mod tests {
	use super::*;

	use std::sync::Arc;
	use ethkey::{Random, Generator};
	use pool::tests::tx::{Tx, TxExt};
	use txpool::Scoring;
	use txpool::scoring::Choice::*;

	#[test]
	fn should_replace_same_sender_by_nonce() {
		let scoring = NonceAndGasPrice(PrioritizationStrategy::GasPriceOnly);

		let tx1 = Tx {
			nonce: 1,
			gas_price: 1,
			..Default::default()
		};
		let tx2 = Tx {
			nonce: 2,
			gas_price: 100,
			..Default::default()
		};
		let tx3 = Tx {
			nonce: 2,
			gas_price: 110,
			..Default::default()
		};
		let tx4 = Tx {
			nonce: 2,
			gas_price: 130,
			..Default::default()
		};

		let keypair = Random.generate().unwrap();
		let txs = vec![tx1, tx2, tx3, tx4].into_iter().enumerate().map(|(i, tx)| {
			let verified = tx.unsigned().sign(keypair.secret(), None).verified();
			txpool::Transaction {
				insertion_id: i as u64,
				transaction: Arc::new(verified),
			}
		}).collect::<Vec<_>>();

		assert_eq!(scoring.should_replace(&txs[0], &txs[1]), RejectNew);
		assert_eq!(scoring.should_replace(&txs[1], &txs[0]), ReplaceOld);

		assert_eq!(scoring.should_replace(&txs[1], &txs[2]), RejectNew);
		assert_eq!(scoring.should_replace(&txs[2], &txs[1]), RejectNew);

		assert_eq!(scoring.should_replace(&txs[1], &txs[3]), ReplaceOld);
		assert_eq!(scoring.should_replace(&txs[3], &txs[1]), RejectNew);
	}

	#[test]
	fn should_replace_different_sender_by_priority_and_gas_price() {
		// given
		let scoring = NonceAndGasPrice(PrioritizationStrategy::GasPriceOnly);
		let tx_regular_low_gas = {
			let tx = Tx {
				nonce: 1,
				gas_price: 1,
				..Default::default()
			};
			let verified_tx = tx.signed().verified();
			txpool::Transaction {
				insertion_id: 0,
				transaction: Arc::new(verified_tx),
			}
		};
		let tx_regular_high_gas = {
			let tx = Tx {
				nonce: 2,
				gas_price: 10,
				..Default::default()
			};
			let verified_tx = tx.signed().verified();
			txpool::Transaction {
				insertion_id: 1,
				transaction: Arc::new(verified_tx),
			}
		};
		let tx_local_low_gas = {
			let tx = Tx {
				nonce: 2,
				gas_price: 1,
				..Default::default()
			};
			let mut verified_tx = tx.signed().verified();
			verified_tx.priority = ::pool::Priority::Local;
			txpool::Transaction {
				insertion_id: 2,
				transaction: Arc::new(verified_tx),
			}
		};
		let tx_local_high_gas = {
			let tx = Tx {
				nonce: 1,
				gas_price: 10,
				..Default::default()
			};
			let mut verified_tx = tx.signed().verified();
			verified_tx.priority = ::pool::Priority::Local;
			txpool::Transaction {
				insertion_id: 3,
				transaction: Arc::new(verified_tx),
			}
		};

		assert_eq!(scoring.should_replace(&tx_regular_low_gas, &tx_regular_high_gas), ReplaceOld);
		assert_eq!(scoring.should_replace(&tx_regular_high_gas, &tx_regular_low_gas), RejectNew);

		assert_eq!(scoring.should_replace(&tx_regular_high_gas, &tx_local_low_gas), ReplaceOld);
		assert_eq!(scoring.should_replace(&tx_local_low_gas, &tx_regular_high_gas), RejectNew);

		assert_eq!(scoring.should_replace(&tx_local_low_gas, &tx_local_high_gas), InsertNew);
		assert_eq!(scoring.should_replace(&tx_local_high_gas, &tx_regular_low_gas), RejectNew);
	}

	#[test]
	fn should_calculate_score_correctly() {
		// given
		let scoring = NonceAndGasPrice(PrioritizationStrategy::GasPriceOnly);
		let (tx1, tx2, tx3) = Tx::default().signed_triple();
		let transactions = vec![tx1, tx2, tx3].into_iter().enumerate().map(|(i, tx)| {
			let mut verified = tx.verified();
			verified.priority = match i {
				0 => ::pool::Priority::Local,
				1 => ::pool::Priority::Retracted,
				_ => ::pool::Priority::Regular,
			};
			txpool::Transaction {
				insertion_id: 0,
				transaction: Arc::new(verified),
			}
		}).collect::<Vec<_>>();
		let initial_scores = vec![U256::from(0), 0.into(), 0.into()];

		// No update required
		let mut scores = initial_scores.clone();
		scoring.update_scores(&transactions, &mut *scores, scoring::Change::Culled(0));
		scoring.update_scores(&transactions, &mut *scores, scoring::Change::Culled(1));
		scoring.update_scores(&transactions, &mut *scores, scoring::Change::Culled(2));
		assert_eq!(scores, initial_scores);
		let mut scores = initial_scores.clone();
		scoring.update_scores(&transactions, &mut *scores, scoring::Change::RemovedAt(0));
		scoring.update_scores(&transactions, &mut *scores, scoring::Change::RemovedAt(1));
		scoring.update_scores(&transactions, &mut *scores, scoring::Change::RemovedAt(2));
		assert_eq!(scores, initial_scores);

		// Compute score at given index
		let mut scores = initial_scores.clone();
		scoring.update_scores(&transactions, &mut *scores, scoring::Change::InsertedAt(0));
		assert_eq!(scores, vec![32768.into(), 0.into(), 0.into()]);
		scoring.update_scores(&transactions, &mut *scores, scoring::Change::InsertedAt(1));
		assert_eq!(scores, vec![32768.into(), 1024.into(), 0.into()]);
		scoring.update_scores(&transactions, &mut *scores, scoring::Change::InsertedAt(2));
		assert_eq!(scores, vec![32768.into(), 1024.into(), 1.into()]);

		let mut scores = initial_scores.clone();
		scoring.update_scores(&transactions, &mut *scores, scoring::Change::ReplacedAt(0));
		assert_eq!(scores, vec![32768.into(), 0.into(), 0.into()]);
		scoring.update_scores(&transactions, &mut *scores, scoring::Change::ReplacedAt(1));
		assert_eq!(scores, vec![32768.into(), 1024.into(), 0.into()]);
		scoring.update_scores(&transactions, &mut *scores, scoring::Change::ReplacedAt(2));
		assert_eq!(scores, vec![32768.into(), 1024.into(), 1.into()]);

		// Check penalization
		scoring.update_scores(&transactions, &mut *scores, scoring::Change::Event(()));
		assert_eq!(scores, vec![32768.into(), 128.into(), 0.into()]);
	}
}<|MERGE_RESOLUTION|>--- conflicted
+++ resolved
@@ -30,11 +30,7 @@
 use std::cmp;
 
 use ethereum_types::U256;
-<<<<<<< HEAD
-use txpool;
-=======
 use txpool::{self, scoring};
->>>>>>> 4ba600fc
 use super::{verifier, PrioritizationStrategy, VerifiedTransaction};
 
 /// Transaction with the same (sender, nonce) can be replaced only if
